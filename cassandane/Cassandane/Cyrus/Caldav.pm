#!/usr/bin/perl
#
#  Copyright (c) 2011 Opera Software Australia Pty. Ltd.  All rights
#  reserved.
#
#  Redistribution and use in source and binary forms, with or without
#  modification, are permitted provided that the following conditions
#  are met:
#
#  1. Redistributions of source code must retain the above copyright
#     notice, this list of conditions and the following disclaimer.
#
#  2. Redistributions in binary form must reproduce the above copyright
#     notice, this list of conditions and the following disclaimer in
#     the documentation and/or other materials provided with the
#     distribution.
#
#  3. The name "Opera Software Australia" must not be used to
#     endorse or promote products derived from this software without
#     prior written permission. For permission or any legal
#     details, please contact
# 	Opera Software Australia Pty. Ltd.
# 	Level 50, 120 Collins St
# 	Melbourne 3000
# 	Victoria
# 	Australia
#
#  4. Redistributions of any form whatsoever must retain the following
#     acknowledgment:
#     "This product includes software developed by Opera Software
#     Australia Pty. Ltd."
#
#  OPERA SOFTWARE AUSTRALIA DISCLAIMS ALL WARRANTIES WITH REGARD TO
#  THIS SOFTWARE, INCLUDING ALL IMPLIED WARRANTIES OF MERCHANTABILITY
#  AND FITNESS, IN NO EVENT SHALL OPERA SOFTWARE AUSTRALIA BE LIABLE
#  FOR ANY SPECIAL, INDIRECT OR CONSEQUENTIAL DAMAGES OR ANY DAMAGES
#  WHATSOEVER RESULTING FROM LOSS OF USE, DATA OR PROFITS, WHETHER IN
#  AN ACTION OF CONTRACT, NEGLIGENCE OR OTHER TORTIOUS ACTION, ARISING
#  OUT OF OR IN CONNECTION WITH THE USE OR PERFORMANCE OF THIS SOFTWARE.
#

use strict;
use warnings;

package Cassandane::Cyrus::Caldav;
use base qw(Cassandane::Cyrus::TestCase);
use DateTime;
use Cassandane::Util::Log;
use JSON::XS;
use Net::CalDAVTalk;
use Data::Dumper;

sub new
{
    my $class = shift;

    my $config = Cassandane::Config->default()->clone();
    $config->set(caldav_realm => 'Cassandane');
    $config->set(httpmodules => 'caldav');
    $config->set(httpallowcompress => 'no');
    $config->set(sasl_mech_list => 'PLAIN LOGIN');
    return $class->SUPER::new({
	config => $config,
        adminstore => 1,
	services => ['imap', 'http'],
    }, @_);
}

sub set_up
{
    my ($self) = @_;
    $self->SUPER::set_up();
    my $service = $self->{instance}->get_service("http");
    $self->{caldav} = Net::CalDAVTalk->new(
	user => 'cassandane',
	password => 'pass',
	host => $service->host(),
	port => $service->port(),
	scheme => 'http',
	url => '/',
	expandurl => 1,
    );
}

sub tear_down
{
    my ($self) = @_;
    $self->SUPER::tear_down();
}

sub test_caldavcreate
{
    my ($self) = @_;

    my $CalDAV = $self->{caldav};

    my $CalendarId = $CalDAV->NewCalendar({name => 'foo'});
    $self->assert_not_null($CalendarId);
}

sub test_caldav_autoprovision_default
{
    my ($self) = @_;
    my $CalDAV = $self->{caldav};

    xlog "fetch autoprovisioned calendars";
    my $calendars = $CalDAV->GetCalendars();

    my $default = undef;
    # I am sure there are nicer ways to do this in Perl.
    foreach my $cal (@$calendars) {
        if ($cal->{id} == "Default") {
            $default = $cal;
            last;
        }
    }
    $self->assert_not_null($default);
}

sub test_caldavcolor
{
    my ($self) = @_;

    my $CalDAV = $self->{caldav};

    xlog "create colored calendar";
    my $CalendarId = $CalDAV->NewCalendar({name => 'bar', color => 'aqua'});
    $self->assert_not_null($CalendarId);

    xlog "fetch again";
    my $Calendar = $CalDAV->GetCalendar($CalendarId);
    $self->assert_not_null($Calendar);

    xlog "check color matches";
    $self->assert_str_equals($Calendar->{color}, 'aqua');
}

sub test_rename
{
    my ($self) = @_;

    my $CalDAV = $self->{caldav};

    xlog "create calendar";
    my $CalendarId = $CalDAV->NewCalendar({name => 'foo'});
    $self->assert_not_null($CalendarId);

    xlog "fetch again";
    my $Calendar = $CalDAV->GetCalendar($CalendarId);
    $self->assert_not_null($Calendar);

    xlog "check name matches";
    $self->assert_str_equals('foo', $Calendar->{name});

    xlog "change name";
    my $NewId = $CalDAV->UpdateCalendar({ id => $CalendarId, name => 'bar'});
    $self->assert_str_equals($CalendarId, $NewId);

    xlog "fetch again";
    my $NewCalendar = $CalDAV->GetCalendar($NewId);
    $self->assert_not_null($NewCalendar);

    xlog "check new name stuck";
    $self->assert_str_equals('bar', $NewCalendar->{name});
}

sub test_url_nodomains
{
    my ($self) = @_;

    my $CalDAV = $self->{caldav};

    my $admintalk = $self->{adminstore}->get_client();

    xlog "create calendar";
    my $CalendarId = $CalDAV->NewCalendar({name => 'foo'});
    $self->assert_not_null($CalendarId);

    xlog "fetch again";
    my $Calendar = $CalDAV->GetCalendar($CalendarId);
    $self->assert_not_null($Calendar);

    xlog "check that the href has no domain";
    $self->assert_str_equals("/dav/calendars/user/cassandane/$CalendarId/", $Calendar->{href});
}

sub test_url_virtdom_nodomain
    :VirtDomains
{
    my ($self) = @_;

    my $CalDAV = $self->{caldav};

    my $admintalk = $self->{adminstore}->get_client();

    xlog "create calendar";
    my $CalendarId = $CalDAV->NewCalendar({name => 'foo'});
    $self->assert_not_null($CalendarId);

    xlog "fetch again";
    my $Calendar = $CalDAV->GetCalendar($CalendarId);
    $self->assert_not_null($Calendar);

    xlog "check that the href has no domain";
    $self->assert_str_equals("/dav/calendars/user/cassandane/$CalendarId/", $Calendar->{href});
}

sub test_url_virtdom_extradomain
    :VirtDomains
{
    my ($self) = @_;

    my $admintalk = $self->{adminstore}->get_client();

    my $service = $self->{instance}->get_service("http");
    my $caltalk = Net::CalDAVTalk->new(
	user => "cassandane%example.com",
	password => 'pass',
	host => $service->host(),
	port => $service->port(),
	scheme => 'http',
	url => '/',
	expandurl => 1,
    );

    xlog "create calendar";
    my $CalendarId = $caltalk->NewCalendar({name => 'foo'});
    $self->assert_not_null($CalendarId);

    xlog "fetch again";
    my $Calendar = $caltalk->GetCalendar($CalendarId);
    $self->assert_not_null($Calendar);

    xlog "check that the href has domain";
    $self->assert_str_equals("/dav/calendars/user/cassandane\@example.com/$CalendarId/", $Calendar->{href});
}

sub test_url_virtdom_domain
    :VirtDomains
{
    my ($self) = @_;

    my $admintalk = $self->{adminstore}->get_client();

    $admintalk->create("user.test\@example.com");
    $admintalk->setacl("user.test\@example.com", "test\@example.com" => "lrswipkxtecda");

    my $service = $self->{instance}->get_service("http");
    my $caltalk = Net::CalDAVTalk->new(
	user => "test\@example.com",
	password => 'pass',
	host => $service->host(),
	port => $service->port(),
	scheme => 'http',
	url => '/',
	expandurl => 1,
    );

    xlog "create calendar";
    my $CalendarId = $caltalk->NewCalendar({name => 'foo'});
    $self->assert_not_null($CalendarId);

    xlog "fetch again";
    my $Calendar = $caltalk->GetCalendar($CalendarId);
    $self->assert_not_null($Calendar);

    xlog "check that the href has domain";
    $self->assert_str_equals("/dav/calendars/user/test\@example.com/$CalendarId/", $Calendar->{href});
}



sub test_user_rename
    :AllowMoves
{
    my ($self) = @_;

    my $CalDAV = $self->{caldav};

    my $admintalk = $self->{adminstore}->get_client();

    xlog "create calendar";
    my $CalendarId = $CalDAV->NewCalendar({name => 'foo'});
    $self->assert_not_null($CalendarId);

    xlog "fetch again";
    my $Calendar = $CalDAV->GetCalendar($CalendarId);
    $self->assert_not_null($Calendar);

    xlog "check name matches";
    $self->assert_str_equals('foo', $Calendar->{name});

    xlog "rename user";
    $admintalk->rename("user.cassandane", "user.newuser");

    my $service = $self->{instance}->get_service("http");
    my $newtalk = Net::CalDAVTalk->new(
	user => 'newuser',
	password => 'pass',
	host => $service->host(),
	port => $service->port(),
	scheme => 'http',
	url => '/',
	expandurl => 1,
    );

    xlog "fetch as new user $CalendarId";
    my $NewCalendar = $newtalk->GetCalendar($CalendarId);
    $self->assert_not_null($NewCalendar);

    xlog "check new name stuck";
    $self->assert_str_equals($NewCalendar->{name}, 'foo');
}

sub test_user_rename_dom
    :AllowMoves :VirtDomains
{
    my ($self) = @_;

    my $admintalk = $self->{adminstore}->get_client();

    $admintalk->create("user.test\@example.com");
    $admintalk->setacl("user.test\@example.com", "test\@example.com" => "lrswipkxtecda");

    my $service = $self->{instance}->get_service("http");
    my $oldtalk = Net::CalDAVTalk->new(
	user => "test\@example.com",
	password => 'pass',
	host => $service->host(),
	port => $service->port(),
	scheme => 'http',
	url => '/',
	expandurl => 1,
    );

    xlog "create calendar";
    my $CalendarId = $oldtalk->NewCalendar({name => 'foo'});
    $self->assert_not_null($CalendarId);

    xlog "fetch again";
    my $Calendar = $oldtalk->GetCalendar($CalendarId);
    $self->assert_not_null($Calendar);

    xlog "check name matches";
    $self->assert_str_equals($Calendar->{name}, 'foo');

    xlog "rename user";
    $admintalk->rename("user.test\@example.com", "user.test2\@example2.com");

    my $newtalk = Net::CalDAVTalk->new(
	user => "test2\@example2.com",
	password => 'pass',
	host => $service->host(),
	port => $service->port(),
	scheme => 'http',
	url => '/',
	expandurl => 1,
    );

    xlog "fetch as new user $CalendarId";
    my $NewCalendar = $newtalk->GetCalendar($CalendarId);
    $self->assert_not_null($NewCalendar);

    xlog "check new name stuck";
    $self->assert_str_equals($NewCalendar->{name}, 'foo');
}

sub test_apple_location_notz
{
    my ($self) = @_;

    my $CalDAV = $self->{caldav};

    my $CalendarId = $CalDAV->NewCalendar({name => 'foo'});
    $self->assert_not_null($CalendarId);

    my $uuid = "574E2CD0-2D2A-4554-8B63-C7504481D3A9";
    my $href = "$CalendarId/$uuid.ics";
    my $card = <<EOF;
BEGIN:VCALENDAR
VERSION:2.0
PRODID:-//Apple Inc.//Mac OS X 10.10.4//EN
CALSCALE:GREGORIAN
BEGIN:VEVENT
CREATED:20150806T234327Z
UID:574E2CD0-2D2A-4554-8B63-C7504481D3A9
DTEND:20160831T183000Z
TRANSP:OPAQUE
SUMMARY:Map
DTSTART:20160831T153000Z
DTSTAMP:20150806T234327Z
LOCATION:Melbourne Central Shopping Centre\\nSwanston Street & Latrobe St
 reet\\nBulleen VIC 3105
X-APPLE-STRUCTURED-LOCATION;VALUE=URI;X-ADDRESS=Swanston Street & Latrob
 e Street\\\\nBulleen VIC 3105;X-APPLE-RADIUS=157.1122975611501;X-TITLE=Mel
 bourne Central Shopping Centre:geo:-37.810551,144.962840
SEQUENCE:0
END:VEVENT
END:VCALENDAR
EOF

  $CalDAV->Request('PUT', $href, $card, 'Content-Type' => 'text/calendar');

  my $response = $CalDAV->Request('GET', $href);

  my $newcard = $response->{content};

  $self->assert_matches(qr/geo:-37.810551,144.962840/, $newcard);
}

sub test_apple_location_tz
{
    my ($self) = @_;

    my $CalDAV = $self->{caldav};

    my $CalendarId = $CalDAV->NewCalendar({name => 'foo'});
    $self->assert_not_null($CalendarId);

    my $uuid = "574E2CD0-2D2A-4554-8B63-C7504481D3A9";
    my $href = "$CalendarId/$uuid.ics";
    my $card = <<EOF;
BEGIN:VCALENDAR
VERSION:2.0
PRODID:-//Apple Inc.//Mac OS X 10.10.4//EN
CALSCALE:GREGORIAN
BEGIN:VTIMEZONE
TZID:Australia/Melbourne
BEGIN:STANDARD
TZOFFSETFROM:+1100
RRULE:FREQ=YEARLY;BYMONTH=4;BYDAY=1SU
DTSTART:20080406T030000
TZNAME:AEST
TZOFFSETTO:+1000
END:STANDARD
BEGIN:DAYLIGHT
TZOFFSETFROM:+1000
RRULE:FREQ=YEARLY;BYMONTH=10;BYDAY=1SU
DTSTART:20081005T020000
TZNAME:AEDT
TZOFFSETTO:+1100
END:DAYLIGHT
END:VTIMEZONE
BEGIN:VEVENT
CREATED:20150806T234327Z
UID:574E2CD0-2D2A-4554-8B63-C7504481D3A9
DTEND;TZID=Australia/Melbourne:20160831T183000
TRANSP:OPAQUE
SUMMARY:Map
DTSTART;TZID=Australia/Melbourne:20160831T153000
DTSTAMP:20150806T234327Z
LOCATION:Melbourne Central Shopping Centre\\nSwanston Street & Latrobe St
 reet\\nBulleen VIC 3105
X-APPLE-STRUCTURED-LOCATION;VALUE=URI;X-ADDRESS=Swanston Street & Latrob
 e Street\\\\nBulleen VIC 3105;X-APPLE-RADIUS=157.1122975611501;X-TITLE=Mel
 bourne Central Shopping Centre:geo:-37.810551,144.962840
SEQUENCE:0
END:VEVENT
END:VCALENDAR
EOF

  $CalDAV->Request('PUT', $href, $card, 'Content-Type' => 'text/calendar');

  my $response = $CalDAV->Request('GET', $href);

  my $newcard = $response->{content};

  $self->assert_matches(qr/geo:-37.810551,144.962840/, $newcard);
}

<<<<<<< HEAD
sub test_alarm_memleak
{
    # This calendar data caused caldav_alarm to leak memory. The test
    # is only useful in combination with Valgrind.
=======
sub test_empty_summary
{
>>>>>>> 509be573
    my ($self) = @_;

    my $CalDAV = $self->{caldav};

<<<<<<< HEAD
    my $CalendarId = $CalDAV->NewCalendar({name => 'foo'});
    $self->assert_not_null($CalendarId);

    my $uuid = "574E2CD0-2D2A-4554-8B63-C7504481D3A9";
=======
    my $CalendarId = $CalDAV->NewCalendar({name => ''});
    $self->assert_not_null($CalendarId);

    my $uuid = "2b82ea51-50b0-4c6b-a9b4-e8ff0f931ba2";
>>>>>>> 509be573
    my $href = "$CalendarId/$uuid.ics";
    my $card = <<EOF;
BEGIN:VCALENDAR
VERSION:2.0
PRODID:-//Apple Inc.//Mac OS X 10.10.4//EN
CALSCALE:GREGORIAN
<<<<<<< HEAD
BEGIN:VEVENT
CREATED:20150806T234327Z
UID:574E2CD0-2D2A-4554-8B63-C7504481D3A9
DTEND:20160831T183000Z
TRANSP:OPAQUE
SUMMARY:Map
DTSTART:20160831T153000Z
DTSTAMP:20150806T234327Z
SEQUENCE:0
BEGIN:VALARM
TRIGGER:-PT30M
REPEAT:2
DURATION:PT15M
ACTION:DISPLAY
DESCRIPTION:My alert
END:VALARM
=======
BEGIN:VTIMEZONE
TZID:Australia/Melbourne
BEGIN:STANDARD
TZOFFSETFROM:+1100
RRULE:FREQ=YEARLY;BYMONTH=4;BYDAY=1SU
DTSTART:20080406T030000
TZNAME:AEST
TZOFFSETTO:+1000
END:STANDARD
BEGIN:DAYLIGHT
TZOFFSETFROM:+1000
RRULE:FREQ=YEARLY;BYMONTH=10;BYDAY=1SU
DTSTART:20081005T020000
TZNAME:AEDT
TZOFFSETTO:+1100
END:DAYLIGHT
END:VTIMEZONE
BEGIN:VEVENT
CREATED:20150806T234327Z
UID:$uuid
DTEND;TZID=Australia/Melbourne:20160831T183000
TRANSP:OPAQUE
SUMMARY:
DTSTART;TZID=Australia/Melbourne:20160831T153000
DTSTAMP:20150806T234327Z
SEQUENCE:0
>>>>>>> 509be573
END:VEVENT
END:VCALENDAR
EOF

  $CalDAV->Request('PUT', $href, $card, 'Content-Type' => 'text/calendar');
}

1;<|MERGE_RESOLUTION|>--- conflicted
+++ resolved
@@ -468,54 +468,22 @@
   $self->assert_matches(qr/geo:-37.810551,144.962840/, $newcard);
 }
 
-<<<<<<< HEAD
-sub test_alarm_memleak
-{
-    # This calendar data caused caldav_alarm to leak memory. The test
-    # is only useful in combination with Valgrind.
-=======
 sub test_empty_summary
 {
->>>>>>> 509be573
-    my ($self) = @_;
-
-    my $CalDAV = $self->{caldav};
-
-<<<<<<< HEAD
-    my $CalendarId = $CalDAV->NewCalendar({name => 'foo'});
-    $self->assert_not_null($CalendarId);
-
-    my $uuid = "574E2CD0-2D2A-4554-8B63-C7504481D3A9";
-=======
+    my ($self) = @_;
+
+    my $CalDAV = $self->{caldav};
+
     my $CalendarId = $CalDAV->NewCalendar({name => ''});
     $self->assert_not_null($CalendarId);
 
     my $uuid = "2b82ea51-50b0-4c6b-a9b4-e8ff0f931ba2";
->>>>>>> 509be573
     my $href = "$CalendarId/$uuid.ics";
     my $card = <<EOF;
 BEGIN:VCALENDAR
 VERSION:2.0
 PRODID:-//Apple Inc.//Mac OS X 10.10.4//EN
 CALSCALE:GREGORIAN
-<<<<<<< HEAD
-BEGIN:VEVENT
-CREATED:20150806T234327Z
-UID:574E2CD0-2D2A-4554-8B63-C7504481D3A9
-DTEND:20160831T183000Z
-TRANSP:OPAQUE
-SUMMARY:Map
-DTSTART:20160831T153000Z
-DTSTAMP:20150806T234327Z
-SEQUENCE:0
-BEGIN:VALARM
-TRIGGER:-PT30M
-REPEAT:2
-DURATION:PT15M
-ACTION:DISPLAY
-DESCRIPTION:My alert
-END:VALARM
-=======
 BEGIN:VTIMEZONE
 TZID:Australia/Melbourne
 BEGIN:STANDARD
@@ -542,7 +510,6 @@
 DTSTART;TZID=Australia/Melbourne:20160831T153000
 DTSTAMP:20150806T234327Z
 SEQUENCE:0
->>>>>>> 509be573
 END:VEVENT
 END:VCALENDAR
 EOF
@@ -550,4 +517,45 @@
   $CalDAV->Request('PUT', $href, $card, 'Content-Type' => 'text/calendar');
 }
 
+sub test_alarm_memleak
+{
+    # This calendar data caused caldav_alarm to leak memory. The test
+    # is only useful in combination with Valgrind.
+    my ($self) = @_;
+
+    my $CalDAV = $self->{caldav};
+
+    my $CalendarId = $CalDAV->NewCalendar({name => 'foo'});
+    $self->assert_not_null($CalendarId);
+
+    my $uuid = "574E2CD0-2D2A-4554-8B63-C7504481D3A9";
+    my $href = "$CalendarId/$uuid.ics";
+    my $card = <<EOF;
+BEGIN:VCALENDAR
+VERSION:2.0
+PRODID:-//Apple Inc.//Mac OS X 10.10.4//EN
+CALSCALE:GREGORIAN
+BEGIN:VEVENT
+CREATED:20150806T234327Z
+UID:574E2CD0-2D2A-4554-8B63-C7504481D3A9
+DTEND:20160831T183000Z
+TRANSP:OPAQUE
+SUMMARY:Map
+DTSTART:20160831T153000Z
+DTSTAMP:20150806T234327Z
+SEQUENCE:0
+BEGIN:VALARM
+TRIGGER:-PT30M
+REPEAT:2
+DURATION:PT15M
+ACTION:DISPLAY
+DESCRIPTION:My alert
+END:VALARM
+END:VEVENT
+END:VCALENDAR
+EOF
+
+  $CalDAV->Request('PUT', $href, $card, 'Content-Type' => 'text/calendar');
+}
+
 1;