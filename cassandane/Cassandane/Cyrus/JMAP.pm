--- conflicted
+++ resolved
@@ -504,13 +504,6 @@
 
 sub test_setcalendars_destroydefault
 {
-<<<<<<< HEAD
-    # This test demonstrates that the destruction of the special
-    # calendar mailboxes is allowed. However, on the next
-    # JMAP hit, they are again autoprovisioned (we only check for
-    # calendar Default, since the other mailboxes are hidden.).
-=======
->>>>>>> 785f0aaa
     my ($self) = @_;
 
     my $jmap = $self->{jmap};
@@ -522,13 +515,6 @@
             ['setCalendars', { destroy => @specialIds }, "R1"]
     ]);
     $self->assert_not_null($res);
-<<<<<<< HEAD
-    $self->assert_deep_equals(@specialIds, $res->[0][1]{destroyed});
-
-    xlog "get autoprovisioned default calendar";
-     $res = $jmap->Request([['getCalendars', {ids => @specialIds}, "R1"]]);
-    $self->assert_str_equals($res->[0][1]{list}[0]{id}, "Default");
-=======
 
     my $errType = $res->[0][1]{notDestroyed}{"Default"}{type};
     $self->assert_str_equals($errType, "isDefault");
@@ -538,7 +524,6 @@
     $self->assert_str_equals($errType, "notFound");
     $errType = $res->[0][1]{notDestroyed}{"Attachments"}{type};
     $self->assert_str_equals($errType, "notFound");
->>>>>>> 785f0aaa
 }
 
 sub test_importance_later
