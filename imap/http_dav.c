/* http_dav.c -- Routines for dealing with DAV properties in httpd
 *
 * Copyright (c) 1994-2011 Carnegie Mellon University.  All rights reserved.
 *
 * Redistribution and use in source and binary forms, with or without
 * modification, are permitted provided that the following conditions
 * are met:
 *
 * 1. Redistributions of source code must retain the above copyright
 *    notice, this list of conditions and the following disclaimer.
 *
 * 2. Redistributions in binary form must reproduce the above copyright
 *    notice, this list of conditions and the following disclaimer in
 *    the documentation and/or other materials provided with the
 *    distribution.
 *
 * 3. The name "Carnegie Mellon University" must not be used to
 *    endorse or promote products derived from this software without
 *    prior written permission. For permission or any legal
 *    details, please contact
 *      Carnegie Mellon University
 *      Center for Technology Transfer and Enterprise Creation
 *      4615 Forbes Avenue
 *      Suite 302
 *      Pittsburgh, PA  15213
 *      (412) 268-7393, fax: (412) 268-7395
 *      innovation@andrew.cmu.edu
 *
 * 4. Redistributions of any form whatsoever must retain the following
 *    acknowledgment:
 *    "This product includes software developed by Computing Services
 *     at Carnegie Mellon University (http://www.cmu.edu/computing/)."
 *
 * CARNEGIE MELLON UNIVERSITY DISCLAIMS ALL WARRANTIES WITH REGARD TO
 * THIS SOFTWARE, INCLUDING ALL IMPLIED WARRANTIES OF MERCHANTABILITY
 * AND FITNESS, IN NO EVENT SHALL CARNEGIE MELLON UNIVERSITY BE LIABLE
 * FOR ANY SPECIAL, INDIRECT OR CONSEQUENTIAL DAMAGES OR ANY DAMAGES
 * WHATSOEVER RESULTING FROM LOSS OF USE, DATA OR PROFITS, WHETHER IN
 * AN ACTION OF CONTRACT, NEGLIGENCE OR OTHER TORTIOUS ACTION, ARISING
 * OUT OF OR IN CONNECTION WITH THE USE OR PERFORMANCE OF THIS SOFTWARE.
 *
 */
/*
 * TODO:
 *
 *   - CALDAV:supported-calendar-component-set should be a bitmask in
 *     cyrus.index header Mailbox Options field
 *
 *   - CALDAV:schedule-calendar-transp should be a flag in
 *     cyrus.index header (Mailbox Options)
 *
 *   - DAV:creationdate sould be added to cyrus.header since it only
 *     gets set at creation time
 *
 *   - Should add a last_metadata_update field to cyrus.index header
 *     for use in PROPFIND, PROPPATCH, and possibly REPORT.
 *     This would get updated any time a mailbox annotation, mailbox
 *     acl, or quota root limit is changed
 *
 *   - Should we use cyrus.index header Format field to indicate
 *     CalDAV mailbox?
 *
 */


#include "http_dav.h"
#include "annotate.h"
#include "acl.h"
#include "append.h"
#include "caldav_db.h"
#include "global.h"
#include "http_err.h"
#include "http_proxy.h"
#include "imap_err.h"
#include "index.h"
#include "proxy.h"
#include "times.h"
#include "syslog.h"
#include "strhash.h"
#include "tok.h"
#include "xmalloc.h"
#include "xstrlcat.h"
#include "xstrlcpy.h"

#include <libxml/uri.h>


#define SYNC_TOKEN_URL_SCHEME "data:,"

static const struct dav_namespace_t {
    const char *href;
    const char *prefix;
} known_namespaces[] = {
    { XML_NS_DAV, "D" },
    { XML_NS_CALDAV, "C" },
    { XML_NS_CARDDAV, "C" },
    { XML_NS_ISCHED, NULL },
    { XML_NS_CS, "CS" },
    { XML_NS_CYRUS, "CY" },
    { XML_NS_USERFLAG, "UF" },
    { XML_NS_SYSFLAG, "SF" },
};

/* PROPFIND modes */
enum {
    PROPFIND_NONE = 0,			/* only used with REPORT */
    PROPFIND_ALL,
    PROPFIND_NAME,
    PROPFIND_PROP,
    PROPFIND_EXPAND			/* only used with expand-prop REPORT */
};

static int principal_parse_path(const char *path, struct request_target_t *tgt,
				const char **errstr);
static int propfind_displayname(const xmlChar *name, xmlNsPtr ns,
				struct propfind_ctx *fctx, xmlNodePtr resp,
				struct propstat propstat[], void *rock);
static int propfind_restype(const xmlChar *name, xmlNsPtr ns,
			    struct propfind_ctx *fctx, xmlNodePtr resp,
			    struct propstat propstat[], void *rock);
static int propfind_alturiset(const xmlChar *name, xmlNsPtr ns,
			      struct propfind_ctx *fctx, xmlNodePtr resp,
			      struct propstat propstat[], void *rock);
static int propfind_principalurl(const xmlChar *name, xmlNsPtr ns,
				 struct propfind_ctx *fctx, xmlNodePtr resp,
				 struct propstat propstat[], void *rock);

static int report_prin_prop_search(struct transaction_t *txn,
				   struct meth_params *rparams,
				   xmlNodePtr inroot,
				   struct propfind_ctx *fctx);
static int report_prin_search_prop_set(struct transaction_t *txn,
				       struct meth_params *rparams,
				       xmlNodePtr inroot,
				       struct propfind_ctx *fctx);

static int allprop_cb(const char *mailbox __attribute__((unused)),
		      uint32_t uid __attribute__((unused)),
		      const char *entry,
		      const char *userid, const struct buf *attrib,
		      void *rock);

/* Array of supported REPORTs */
static const struct report_type_t principal_reports[] = {

    /* WebDAV Versioning (RFC 3253) REPORTs */
    { "expand-property", NS_DAV, "multistatus", &report_expand_prop,
      DACL_READ, 0 },

    /* WebDAV ACL (RFC 3744) REPORTs */
    { "principal-property-search", NS_DAV, "multistatus",
      &report_prin_prop_search, 0, REPORT_ALLOW_PROPS | REPORT_DEPTH_ZERO },
    { "principal-search-property-set", NS_DAV, "principal-search-property-set",
      &report_prin_search_prop_set, 0, REPORT_DEPTH_ZERO },

    { NULL, 0, NULL, NULL, 0, 0 }
};

/* Array of known "live" properties */
static const struct prop_entry principal_props[] = {

    /* WebDAV (RFC 4918) properties */
    { "creationdate", NS_DAV, PROP_ALLPROP, NULL, NULL, NULL },
    { "displayname", NS_DAV, PROP_ALLPROP | PROP_COLLECTION,
      propfind_displayname, NULL, NULL },
    { "getcontentlanguage", NS_DAV, PROP_ALLPROP, NULL, NULL, NULL },
    { "getcontentlength", NS_DAV, PROP_ALLPROP | PROP_COLLECTION,
      propfind_getlength, NULL, NULL },
    { "getcontenttype", NS_DAV, PROP_ALLPROP, NULL, NULL, NULL },
    { "getetag", NS_DAV, PROP_ALLPROP, NULL, NULL, NULL },
    { "getlastmodified", NS_DAV, PROP_ALLPROP, NULL, NULL, NULL },
    { "lockdiscovery", NS_DAV, PROP_ALLPROP | PROP_COLLECTION,
      propfind_lockdisc, NULL, NULL },
    { "resourcetype", NS_DAV, PROP_ALLPROP | PROP_COLLECTION,
      propfind_restype, NULL, NULL },
    { "supportedlock", NS_DAV, PROP_ALLPROP | PROP_COLLECTION,
      propfind_suplock, NULL, NULL },

    /* WebDAV Versioning (RFC 3253) properties */
    { "supported-report-set", NS_DAV, PROP_COLLECTION,
      propfind_reportset, NULL, (void *) principal_reports },

    /* WebDAV ACL (RFC 3744) properties */
    { "alternate-URI-set", NS_DAV, PROP_COLLECTION,
      propfind_alturiset, NULL, NULL },
    { "principal-URL", NS_DAV, PROP_COLLECTION | PROP_EXPAND,
      propfind_principalurl, NULL, NULL },
    { "group-member-set", NS_DAV, 0, NULL, NULL, NULL },
    { "group-membership", NS_DAV, 0, NULL, NULL, NULL },
    { "principal-collection-set", NS_DAV, PROP_COLLECTION,
      propfind_princolset, NULL, NULL },

    /* WebDAV Current Principal (RFC 5397) properties */
    { "current-user-principal", NS_DAV, PROP_COLLECTION | PROP_EXPAND,
      propfind_curprin, NULL, NULL },

    /* CalDAV (RFC 4791) properties */
    { "calendar-home-set", NS_CALDAV, PROP_COLLECTION | PROP_EXPAND,
      propfind_calhome, NULL, NULL },

    /* CalDAV Scheduling (RFC 6638) properties */
    { "schedule-inbox-URL", NS_CALDAV, PROP_COLLECTION | PROP_EXPAND,
      propfind_schedinbox, NULL, NULL },
    { "schedule-outbox-URL", NS_CALDAV, PROP_COLLECTION | PROP_EXPAND,
      propfind_schedoutbox, NULL, NULL },
    { "calendar-user-address-set", NS_CALDAV, PROP_COLLECTION,
      propfind_caluseraddr, NULL, NULL },
    { "calendar-user-type", NS_CALDAV, PROP_COLLECTION,
      propfind_calusertype, NULL, NULL },

    /* CardDAV (RFC 6352) properties */
    { "addressbook-home-set", NS_CARDDAV, PROP_COLLECTION | PROP_EXPAND,
      propfind_abookhome, NULL, NULL },

    /* Apple Calendar Server properties */
    { "getctag", NS_CS, PROP_ALLPROP, NULL, NULL, NULL },

    { NULL, 0, 0, NULL, NULL, NULL }
};


static struct meth_params princ_params = {
    .parse_path = &principal_parse_path,
    .get = NULL,
    .lprops = principal_props,
    .reports = principal_reports
};

/* Namespace for WebDAV principals */
struct namespace_t namespace_principal = {
    URL_NS_PRINCIPAL, 0, "/dav/principals", NULL, 1 /* auth */,
    /*mbtype */ 0,
    ALLOW_READ | ALLOW_DAV,
    NULL, NULL, NULL, NULL,
    {
	{ NULL,			NULL },			/* ACL		*/
	{ NULL,			NULL },			/* COPY		*/
	{ NULL,			NULL },			/* DELETE	*/
	{ &meth_get_dav,	&princ_params },	/* GET		*/
	{ &meth_get_dav,	&princ_params },	/* HEAD		*/
	{ NULL,			NULL },			/* LOCK		*/
	{ NULL,			NULL },			/* MKCALENDAR	*/
	{ NULL,			NULL },			/* MKCOL	*/
	{ NULL,			NULL },			/* MOVE		*/
	{ &meth_options,	NULL },			/* OPTIONS	*/
	{ NULL,			NULL },			/* POST		*/
	{ &meth_propfind,	&princ_params },	/* PROPFIND	*/
	{ NULL,			NULL },			/* PROPPATCH	*/
	{ NULL,			NULL },			/* PUT		*/
	{ &meth_report,		&princ_params },	/* REPORT	*/
	{ &meth_trace,		NULL },			/* TRACE	*/
	{ NULL,			NULL }			/* UNLOCK	*/
    }
};


/* Linked-list of properties for fetching */
struct propfind_entry_list {
    xmlChar *name;			/* Property name (needs to be freed) */
    xmlNsPtr ns;			/* Property namespace */
    unsigned char flags;		/* Flags for how/where prop apply */
    int (*get)(const xmlChar *name,	/* Callback to fetch property */
	       xmlNsPtr ns, struct propfind_ctx *fctx, xmlNodePtr resp,
	       struct propstat propstat[], void *rock);
    void *rock;				/* Add'l data to pass to callback */
    struct propfind_entry_list *next;
};


/* Bitmask of privilege flags */
enum {
    PRIV_IMPLICIT =		(1<<0),
    PRIV_INBOX =		(1<<1),
    PRIV_OUTBOX =		(1<<2)
};


/* Array of precondition/postcondition errors */
static const struct precond_t {
    const char *name;			/* Property name */
    unsigned ns;			/* Index into known namespace array */
} preconds[] = {
    /* Placeholder for zero (no) precondition code */
    { NULL, 0 },

    /* WebDAV (RFC 4918) preconditons */
    { "cannot-modify-protected-property", NS_DAV },
    { "lock-token-matches-request-uri", NS_DAV },
    { "lock-token-submitted", NS_DAV },
    { "no-conflicting-lock", NS_DAV },

    /* WebDAV Versioning (RFC 3253) preconditions */
    { "supported-report", NS_DAV },
    { "resource-must-be-null", NS_DAV },

    /* WebDAV ACL (RFC 3744) preconditions */
    { "need-privileges", NS_DAV },
    { "no-invert", NS_DAV },
    { "no-abstract", NS_DAV },
    { "not-supported-privilege", NS_DAV },
    { "recognized-principal", NS_DAV },
    { "allowed-principal", NS_DAV },
    { "grant-only", NS_DAV },

    /* WebDAV Quota (RFC 4331) preconditions */
    { "quota-not-exceeded", NS_DAV },
    { "sufficient-disk-space", NS_DAV },

    /* WebDAV Extended MKCOL (RFC 5689) preconditions */
    { "valid-resourcetype", NS_DAV },

    /* WebDAV Sync (RFC 6578) preconditions */
    { "valid-sync-token", NS_DAV },
    { "number-of-matches-within-limits", NS_DAV },

    /* CalDAV (RFC 4791) preconditions */
    { "supported-calendar-data", NS_CALDAV },
    { "valid-calendar-data", NS_CALDAV },
    { "valid-calendar-object-resource", NS_CALDAV },
    { "supported-calendar-component", NS_CALDAV },
    { "calendar-collection-location-ok", NS_CALDAV },
    { "no-uid-conflict", NS_CALDAV },
    { "supported-filter", NS_CALDAV },
    { "valid-filter", NS_CALDAV },

    /* RSCALE (draft-ietf-calext-rscale) preconditions */
    { "supported-rscale", NS_CALDAV },

    /* TZ by Ref (draft-ietf-tzdist-caldav-timezone-ref) preconditions */
    { "valid-timezone", NS_CALDAV },

    /* Managed Attachments (draft-daboo-caldav-attachments) preconditions */
    { "valid-managed-id", NS_CALDAV },

    /* CalDAV Scheduling (RFC 6638) preconditions */
    { "valid-scheduling-message", NS_CALDAV },
    { "valid-organizer", NS_CALDAV },
    { "unique-scheduling-object-resource", NS_CALDAV },
    { "same-organizer-in-all-components", NS_CALDAV },
    { "allowed-organizer-scheduling-object-change", NS_CALDAV },
    { "allowed-attendee-scheduling-object-change", NS_CALDAV },

    /* iSchedule (draft-desruisseaux-ischedule) preconditions */
    { "version-not-supported", NS_ISCHED },
    { "invalid-calendar-data-type", NS_ISCHED },
    { "invalid-calendar-data", NS_ISCHED },
    { "invalid-scheduling-message", NS_ISCHED },
    { "originator-missing", NS_ISCHED },
    { "too-many-originators", NS_ISCHED },
    { "originator-invalid", NS_ISCHED },
    { "originator-denied", NS_ISCHED },
    { "recipient-missing", NS_ISCHED },
    { "recipient-mismatch", NS_ISCHED },
    { "verification-failed", NS_ISCHED },

    /* CardDAV (RFC 6352) preconditions */
    { "supported-address-data", NS_CARDDAV },
    { "valid-address-data", NS_CARDDAV },
    { "no-uid-conflict", NS_CARDDAV },
    { "addressbook-collection-location-ok", NS_CARDDAV },
    { "supported-filter", NS_CARDDAV }
};


/* Parse request-target path in DAV principals namespace */
static int principal_parse_path(const char *path, struct request_target_t *tgt,
				const char **errstr)
{
    char *p;
    size_t len;

    /* Make a working copy of target path */
    strlcpy(tgt->path, path, sizeof(tgt->path));
    tgt->tail = tgt->path + strlen(tgt->path);

    p = tgt->path;

    /* Sanity check namespace */
    len = strlen(namespace_principal.prefix);
    if (strlen(p) < len ||
	strncmp(namespace_principal.prefix, p, len) ||
	(path[len] && path[len] != '/')) {
	*errstr = "Namespace mismatch request target path";
	return HTTP_FORBIDDEN;
    }

    tgt->prefix = namespace_principal.prefix;

    /* Skip namespace */
    p += len;
    if (!*p || !*++p) return 0;

    /* Check if we're in user space */
    len = strcspn(p, "/");
    if (!strncmp(p, "user", len)) {
	p += len;
	if (!*p || !*++p) return 0;

	/* Get user id */
	len = strcspn(p, "/");
	tgt->userid = xstrndup(p, len);

	p += len;
	if (!*p || !*++p) return 0;
    }
    else return HTTP_NOT_FOUND;  /* need to specify a userid */

    if (*p) {
//	*errstr = "Too many segments in request target path";
	return HTTP_NOT_FOUND;
    }

    return 0;
}


/* Evaluate If header.  Note that we can't short-circuit any of the tests
   because we need to check for a lock-token anywhere in the header */
static int eval_if(const char *hdr, const char *etag, const char *lock_token,
		   unsigned *locked)
{
    unsigned ret = 0;
    tok_t tok_l;
    char *list;

    /* Process each list, ORing the results */
    tok_init(&tok_l, hdr, ")", TOK_TRIMLEFT|TOK_TRIMRIGHT);
    while ((list = tok_next(&tok_l))) {
	unsigned ret_l = 1;
	tok_t tok_c;
	char *cond;

	/* XXX  Need to handle Resource-Tag for Tagged-list (COPY/MOVE dest) */

	/* Process each condition, ANDing the results */
	tok_initm(&tok_c, list+1, "]>", TOK_TRIMLEFT|TOK_TRIMRIGHT);
	while ((cond = tok_next(&tok_c))) {
	    unsigned r, not = 0;

	    if (!strncmp(cond, "Not", 3)) {
		not = 1;
		cond += 3;
		while (*cond == ' ') cond++;
	    }
	    if (*cond == '[') {
		/* ETag */
		r = !etagcmp(cond+1, etag);
	    }
	    else {
		/* State Token */
		if (!lock_token) r = 0;
		else {
		    r = !strcmp(cond+1, lock_token);
		    if (r) {
			/* Correct lock-token has been provided */
			*locked = 0;
		    }
		}
	    }

	    ret_l &= (not ? !r : r);
	}

	tok_fini(&tok_c);

	ret |= ret_l;
    }

    tok_fini(&tok_l);

    return (ret || locked);
}


/* Check headers for any preconditions */
int dav_check_precond(struct transaction_t *txn, const void *data,
		      const char *etag, time_t lastmod)
{
    const struct dav_data *ddata = (const struct dav_data *) data;
    hdrcache_t hdrcache = txn->req_hdrs;
    const char **hdr;
    const char *lock_token = NULL;
    unsigned locked = 0;

    /* Check for a write-lock on the source */
    if (ddata && ddata->lock_expire > time(NULL)) {
	lock_token = ddata->lock_token;

	switch (txn->meth) {
	case METH_DELETE:
	case METH_LOCK:
	case METH_MOVE:
	case METH_POST:
	case METH_PUT:
	    /* State-changing method: Only the lock owner can execute
	       and MUST provide the correct lock-token in an If header */
	    if (strcmp(ddata->lock_ownerid, httpd_userid)) return HTTP_LOCKED;

	    locked = 1;
	    break;

	case METH_UNLOCK:
	    /* State-changing method: Authorized in meth_unlock() */
	    break;

	case METH_ACL:
	case METH_MKCALENDAR:
	case METH_MKCOL:
	case METH_PROPPATCH:
	    /* State-changing method: Locks on collections unsupported */
	    break;

	default:
	    /* Non-state-changing method: Always allowed */
	    break;
	}
    }

    /* Per RFC 4918, If is similar to If-Match, but with lock-token submission.
       Per RFC 7232, LOCK errors supercede preconditions */
    if ((hdr = spool_getheader(hdrcache, "If"))) {
	/* State tokens (sync-token, lock-token) and Etags */
	if (!eval_if(hdr[0], etag, lock_token, &locked))
	    return HTTP_PRECOND_FAILED;
    }

    if (locked) {
	/* Correct lock-token was not provided in If header */
	return HTTP_LOCKED;
    }


    /* Do normal HTTP checks */
    return check_precond(txn, etag, lastmod);
}


unsigned get_preferences(struct transaction_t *txn)
{
    unsigned mask = 0, prefs = 0;
    const char **hdr;

    /* Create a mask for preferences honored by method */
    switch (txn->meth) {
    case METH_COPY:
    case METH_MOVE:
    case METH_POST:
    case METH_PUT:
	mask = PREFER_REP;
	break;

    case METH_MKCALENDAR:
    case METH_MKCOL:
    case METH_PROPPATCH:
	mask = PREFER_MIN;
	break;

    case METH_PROPFIND:
    case METH_REPORT:
	mask = (PREFER_MIN | PREFER_NOROOT);
	break;
    }

    if (!mask) return 0;
    else {
	txn->flags.vary |= VARY_PREFER;
	if (mask & PREFER_MIN) txn->flags.vary |= VARY_BRIEF;
    }

    /* Check for Prefer header(s) */
    if ((hdr = spool_getheader(txn->req_hdrs, "Prefer"))) {
	int i;
	for (i = 0; hdr[i]; i++) {
	    tok_t tok;
	    char *token;

	    tok_init(&tok, hdr[i], ",\r\n", TOK_TRIMLEFT|TOK_TRIMRIGHT);
	    while ((token = tok_next(&tok))) {
		if ((mask & PREFER_MIN) &&
		    !strcmp(token, "return=minimal"))
		    prefs |= PREFER_MIN;
		else if ((mask & PREFER_REP) &&
			 !strcmp(token, "return=representation"))
		    prefs |= PREFER_REP;
		else if ((mask & PREFER_NOROOT) &&
			 !strcmp(token, "depth-noroot"))
		    prefs |= PREFER_NOROOT;
	    }
	    tok_fini(&tok);
	}

	txn->resp_body.prefs = prefs;
    }

    /* Check for Brief header */
    if ((mask & PREFER_MIN) &&
	(hdr = spool_getheader(txn->req_hdrs, "Brief")) &&
	!strcasecmp(hdr[0], "t")) {
	prefs |= PREFER_MIN;
    }

    return prefs;
}


/* Check requested MIME type */
struct mime_type_t *get_accept_type(const char **hdr, struct mime_type_t *types)
{
    struct mime_type_t *ret = NULL;
    struct accept *e, *enc = parse_accept(hdr);

    for (e = enc; e && e->token; e++) {
	if (!ret && e->qual > 0.0) {
	    struct mime_type_t *m;
				     
	    for (m = types; !ret && m->content_type; m++) {
		if (is_mediatype(e->token, m->content_type)) ret = m;
	    }
	}

	free(e->token);
    }
    if (enc) free(enc);

    return ret;
}


static int add_privs(int rights, unsigned flags,
		     xmlNodePtr parent, xmlNodePtr root, xmlNsPtr *ns);


/* Ensure that we have a given namespace.  If it doesn't exist in what we
 * parsed in the request, create it and attach to 'node'.
 */
int ensure_ns(xmlNsPtr *respNs, int ns, xmlNodePtr node,
	      const char *url, const char *prefix)
{
    if (!respNs[ns]) {
	xmlNsPtr nsDef;
	char myprefix[20];

	/* Search for existing namespace using our prefix */
	for (nsDef = node->nsDef; nsDef; nsDef = nsDef->next) {
	    if ((!nsDef->prefix && !prefix) ||
		(nsDef->prefix && prefix &&
		 !strcmp((const char *) nsDef->prefix, prefix))) break;
	}
    
	if (nsDef) {
	    /* Prefix is already used - generate a new one */
	    snprintf(myprefix, sizeof(myprefix), "X%X", strhash(url) & 0xffff);
	    prefix = myprefix;
	}

	respNs[ns] = xmlNewNs(node, BAD_CAST url, BAD_CAST prefix);
    }

    /* XXX  check for errors */
    return 0;
}


/* Add namespaces declared in the request to our root node and Ns array */
static int xml_add_ns(xmlNodePtr req, xmlNsPtr *respNs, xmlNodePtr root)
{
    for (; req; req = req->next) {
	if (req->type == XML_ELEMENT_NODE) {
	    xmlNsPtr nsDef;

	    for (nsDef = req->nsDef; nsDef; nsDef = nsDef->next) {
		if (!xmlStrcmp(nsDef->href, BAD_CAST XML_NS_DAV))
		    ensure_ns(respNs, NS_DAV, root,
			      (const char *) nsDef->href,
			      (const char *) nsDef->prefix);
		else if (!xmlStrcmp(nsDef->href, BAD_CAST XML_NS_CALDAV))
		    ensure_ns(respNs, NS_CALDAV, root,
			      (const char *) nsDef->href,
			      (const char *) nsDef->prefix);
		else if (!xmlStrcmp(nsDef->href, BAD_CAST XML_NS_CARDDAV))
		    ensure_ns(respNs, NS_CARDDAV, root,
			      (const char *) nsDef->href,
			      (const char *) nsDef->prefix);
		else if (!xmlStrcmp(nsDef->href, BAD_CAST XML_NS_CS))
		    ensure_ns(respNs, NS_CS, root,
			      (const char *) nsDef->href,
			      (const char *) nsDef->prefix);
		else if (!xmlStrcmp(nsDef->href, BAD_CAST XML_NS_CYRUS))
		    ensure_ns(respNs, NS_CYRUS, root,
			      (const char *) nsDef->href,
			      (const char *) nsDef->prefix);
		else
		    xmlNewNs(root, nsDef->href, nsDef->prefix);
	    }
	}

	xml_add_ns(req->children, respNs, root);
    }

    /* XXX  check for errors */
    return 0;
}


/* Initialize an XML tree for a property response */
xmlNodePtr init_xml_response(const char *resp, int ns,
			     xmlNodePtr req, xmlNsPtr *respNs)
{
    /* Start construction of our XML response tree */
    xmlDocPtr doc = xmlNewDoc(BAD_CAST "1.0");
    xmlNodePtr root = NULL;

    if (!doc) return NULL;
    if (!(root = xmlNewNode(NULL, BAD_CAST resp))) return NULL;

    xmlDocSetRootElement(doc, root);

    /* Add namespaces from request to our response,
     * creating array of known namespaces that we can reference later.
     */
    memset(respNs, 0, NUM_NAMESPACE * sizeof(xmlNsPtr));
    xml_add_ns(req, respNs, root);

    /* Set namespace of root node */
    ensure_ns(respNs, ns, root,
	      known_namespaces[ns].href, known_namespaces[ns].prefix);
    xmlSetNs(root, respNs[ns]);

    return root;
}

xmlNodePtr xml_add_href(xmlNodePtr parent, xmlNsPtr ns, const char *href)
{
    xmlChar *uri = xmlURIEscapeStr(BAD_CAST href, BAD_CAST ":/?=");
    xmlNodePtr node = xmlNewChild(parent, ns, BAD_CAST "href", uri);

    free(uri);
    return node;
}

xmlNodePtr xml_add_error(xmlNodePtr root, struct error_t *err,
			 xmlNsPtr *avail_ns)
{
    xmlNsPtr ns[NUM_NAMESPACE];
    xmlNodePtr error, node;
    const struct precond_t *precond = &preconds[err->precond];
    unsigned err_ns = NS_DAV;
    const char *resp_desc = "responsedescription";

    if (precond->ns == NS_ISCHED) {
	err_ns = NS_ISCHED;
	resp_desc = "response-description";
    }

    if (!root) {
	error = root = init_xml_response("error", err_ns, NULL, ns);
	avail_ns = ns;
    }
    else error = xmlNewChild(root, NULL, BAD_CAST "error", NULL);

    ensure_ns(avail_ns, precond->ns, root, known_namespaces[precond->ns].href,
	      known_namespaces[precond->ns].prefix);
    node = xmlNewChild(error, avail_ns[precond->ns],
		       BAD_CAST precond->name, NULL);

    switch (err->precond) {
    case DAV_NEED_PRIVS:
	if (err->resource && err->rights) {
	    unsigned flags = 0;
	    size_t rlen = strlen(err->resource);
	    const char *p = err->resource + rlen;

	    node = xmlNewChild(node, NULL, BAD_CAST "resource", NULL);
	    xml_add_href(node, NULL, err->resource);

	    if (rlen > 6 && !strcmp(p-6, SCHED_INBOX))
		flags = PRIV_INBOX;
	    else if (rlen > 7 && !strcmp(p-7, SCHED_OUTBOX))
		flags = PRIV_OUTBOX;

	    add_privs(err->rights, flags, node, root, avail_ns);
	}
	break;

    default:
	if (err->resource) xml_add_href(node, avail_ns[NS_DAV], err->resource);
	break;
    }

    if (err->desc) {
	xmlNewTextChild(error, NULL, BAD_CAST resp_desc, BAD_CAST err->desc);
    }

    return root;
}


void xml_add_lockdisc(xmlNodePtr node, const char *root, struct dav_data *data)
{
    time_t now = time(NULL);

    if (data->lock_expire > now) {
	xmlNodePtr active, node1;
	char tbuf[30]; /* "Second-" + long int + NUL */

	active = xmlNewChild(node, NULL, BAD_CAST "activelock", NULL);
	node1 = xmlNewChild(active, NULL, BAD_CAST "lockscope", NULL);
	xmlNewChild(node1, NULL, BAD_CAST "exclusive", NULL);

	node1 = xmlNewChild(active, NULL, BAD_CAST "locktype", NULL);
	xmlNewChild(node1, NULL, BAD_CAST "write", NULL);

	xmlNewChild(active, NULL, BAD_CAST "depth", BAD_CAST "0");

	if (data->lock_owner) {
	    /* Last char of token signals href (1) or text (0) */
	    if (data->lock_token[strlen(data->lock_token)-1] == '1') {
		node1 = xmlNewChild(active, NULL, BAD_CAST "owner", NULL);
		xml_add_href(node1, NULL, data->lock_owner);
	    }
	    else {
		xmlNewTextChild(active, NULL, BAD_CAST "owner",
				BAD_CAST data->lock_owner);
	    }
	}

	snprintf(tbuf, sizeof(tbuf), "Second-%lu", data->lock_expire - now);
	xmlNewChild(active, NULL, BAD_CAST "timeout", BAD_CAST tbuf);

	node1 = xmlNewChild(active, NULL, BAD_CAST "locktoken", NULL);
	xml_add_href(node1, NULL, data->lock_token);

	node1 = xmlNewChild(active, NULL, BAD_CAST "lockroot", NULL);
	xml_add_href(node1, NULL, root);
    }
}
		      

/* Add a property 'name', of namespace 'ns', with content 'content',
 * and status code/string 'status' to propstat element 'stat'.
 * 'stat' will be created as necessary.
 */
xmlNodePtr xml_add_prop(long status, xmlNsPtr davns,
			struct propstat *propstat,
			const xmlChar *name, xmlNsPtr ns,
			xmlChar *content,
			unsigned precond)
{
    xmlNodePtr newprop = NULL;

    if (!propstat->root) {
	propstat->root = xmlNewNode(davns, BAD_CAST "propstat");
	xmlNewChild(propstat->root, NULL, BAD_CAST "prop", NULL);
    }

    if (name) newprop = xmlNewTextChild(propstat->root->children,
					ns, name, content);
    propstat->status = status;
    propstat->precond = precond;

    return newprop;
}


struct allprop_rock {
    struct propfind_ctx *fctx;
    struct propstat *propstat;
};

/* Add a response tree to 'root' for the specified href and 
   either error code or property list */
int xml_add_response(struct propfind_ctx *fctx, long code, unsigned precond)
{
    xmlNodePtr resp;

    resp = xmlNewChild(fctx->root, fctx->ns[NS_DAV], BAD_CAST "response", NULL);
    if (!resp) {
	fctx->err->desc = "Unable to add response XML element";
	*fctx->ret = HTTP_SERVER_ERROR;
	return HTTP_SERVER_ERROR;
    }
    xml_add_href(resp, NULL, fctx->req_tgt->path);

    if (code) {
	xmlNewChild(resp, NULL, BAD_CAST "status",
		    BAD_CAST http_statusline(code));

	if (precond) {
	    xmlNodePtr error = xmlNewChild(resp, NULL, BAD_CAST "error", NULL);

	    xmlNewChild(error, NULL, BAD_CAST preconds[precond].name, NULL);
	}
    }
    else {
	struct propstat propstat[NUM_PROPSTAT], *stat;
	struct propfind_entry_list *e;
	int i;

	memset(propstat, 0, NUM_PROPSTAT * sizeof(struct propstat));

	/* Process each property in the linked list */
	for (e = fctx->elist; e; e = e->next) {
	    int r = HTTP_NOT_FOUND;

	    if (e->get) {
		r = 0;

		/* Pre-screen request based on prop flags */
		if (fctx->req_tgt->resource) {
		    if (!(e->flags & PROP_RESOURCE)) r = HTTP_NOT_FOUND;
		}
		else if (!(e->flags & PROP_COLLECTION)) r = HTTP_NOT_FOUND;

		if (!r) {
		    if (fctx->mode == PROPFIND_NAME) {
			xml_add_prop(HTTP_OK, fctx->ns[NS_DAV],
				     &propstat[PROPSTAT_OK],
				     e->name, e->ns, NULL, 0);
		    }
		    else {
			r = e->get(e->name, e->ns,
				   fctx, resp, propstat, e->rock);
		    }
		}
	    }

	    switch (r) {
	    case 0:
	    case HTTP_OK:
		/* Nothing to do - property handled in callback */
		break;

	    case HTTP_UNAUTHORIZED:
		xml_add_prop(HTTP_UNAUTHORIZED, fctx->ns[NS_DAV],
			     &propstat[PROPSTAT_UNAUTH],
			     e->name, e->ns, NULL, 0);
		break;

	    case HTTP_FORBIDDEN:
		xml_add_prop(HTTP_FORBIDDEN, fctx->ns[NS_DAV],
			     &propstat[PROPSTAT_FORBID],
			     e->name, e->ns, NULL, 0);
		break;

	    case HTTP_NOT_FOUND:
		if (!(fctx->prefer & PREFER_MIN)) {
		    xml_add_prop(HTTP_NOT_FOUND, fctx->ns[NS_DAV],
				 &propstat[PROPSTAT_NOTFOUND],
				 e->name, e->ns, NULL, 0);
		}
		break;

	    default:
		xml_add_prop(r, fctx->ns[NS_DAV], &propstat[PROPSTAT_ERROR],
			     e->name, e->ns, NULL, 0);
		break;

	    }
	}

	/* Process dead properties for allprop/propname */
	if (fctx->mailbox && !fctx->req_tgt->resource &&
	    (fctx->mode == PROPFIND_ALL || fctx->mode == PROPFIND_NAME)) {
	    struct allprop_rock arock = { fctx, propstat };

	    annotatemore_findall(fctx->mailbox->name, 0, "*", allprop_cb, &arock);
	}

	/* Check if we have any propstat elements */
	for (i = 0; i < NUM_PROPSTAT && !propstat[i].root; i++);
	if (i == NUM_PROPSTAT) {
	    /* Add an empty propstat 200 */
	    xml_add_prop(HTTP_OK, fctx->ns[NS_DAV],
			 &propstat[PROPSTAT_OK], NULL, NULL, NULL, 0);
	}

	/* Add status and optional error to the propstat elements
	   and then add them to response element */
	for (i = 0; i < NUM_PROPSTAT; i++) {
	    stat = &propstat[i];

	    if (stat->root) {
		xmlNewChild(stat->root, NULL, BAD_CAST "status",
			    BAD_CAST http_statusline(stat->status));
		if (stat->precond) {
		    struct error_t error = { NULL, stat->precond, NULL, 0 };
		    xml_add_error(stat->root, &error, fctx->ns);
		}

		xmlAddChild(resp, stat->root);
	    }
	}
    }

    fctx->record = NULL;

    return 0;
}


/* Helper function to prescreen/fetch resource data */
int propfind_getdata(const xmlChar *name, xmlNsPtr ns,
		     struct propfind_ctx *fctx,
		     struct propstat propstat[], xmlNodePtr prop,
		     struct mime_type_t *mime_types, int precond,
		     const char *data, unsigned long datalen)
{
    int ret = 0;
    xmlChar *type, *ver = NULL;
    struct mime_type_t *mime;

    type = xmlGetProp(prop, BAD_CAST "content-type");
    if (type) ver = xmlGetProp(prop, BAD_CAST "version");

    /* Check/find requested MIME type */
    for (mime = mime_types; type && mime->content_type; mime++) {
	if (is_mediatype((const char *) type, mime->content_type)) {
	    if (ver &&
		(!mime->version || xmlStrcmp(ver, BAD_CAST mime->version))) {
		continue;
	    }
	    break;
	}
    }

    if (!propstat) {
	/* Prescreen "property" request */
	if (!mime->content_type) {
	    fctx->err->precond = precond;
	    ret = *fctx->ret = HTTP_FORBIDDEN;
	}
    }
    else {
	/* Add "property" */
	char *freeme = NULL;

	prop = xml_add_prop(HTTP_OK, fctx->ns[NS_DAV],
			    &propstat[PROPSTAT_OK], name, ns, NULL, 0);

	if (mime != mime_types) {
	    /* Not the storage format - convert into requested MIME type */
	    void *obj = mime_types->from_string(data);
	    
	    data = freeme = mime->to_string(obj);
	    datalen = strlen(data);
	    mime_types->free(obj);
	}

	if (type) {
	    xmlSetProp(prop, BAD_CAST "content-type", type);
	    if (ver) xmlSetProp(prop, BAD_CAST "version", ver);
	}

	xmlAddChild(prop,
		    xmlNewCDataBlock(fctx->root->doc, BAD_CAST data, datalen));

	fctx->fetcheddata = 1;

	if (freeme) free(freeme);
    }

    if (type) xmlFree(type);
    if (ver) xmlFree(ver);

    return ret;
}


/* Callback to fetch DAV:creationdate */
int propfind_creationdate(const xmlChar *name, xmlNsPtr ns,
			  struct propfind_ctx *fctx,
			  xmlNodePtr resp __attribute__((unused)),
			  struct propstat propstat[],
			  void *rock __attribute__((unused)))
{
    time_t t = 0;
    char datestr[21];

    if (fctx->data) {
	struct dav_data *ddata = (struct dav_data *) fctx->data;

	t = ddata->creationdate;
    }
    else if (fctx->mailbox) {
	struct stat sbuf;

	fstat(fctx->mailbox->header_fd, &sbuf);

	t = sbuf.st_ctime;
    }

    if (!t) return HTTP_NOT_FOUND;

    rfc3339date_gen(datestr, sizeof(datestr), t);

    xml_add_prop(HTTP_OK, fctx->ns[NS_DAV], &propstat[PROPSTAT_OK],
		 name, ns, BAD_CAST datestr, 0);

    return 0;
}


/* Callback to fetch DAV:displayname */
static int propfind_displayname(const xmlChar *name, xmlNsPtr ns,
				struct propfind_ctx *fctx,
				xmlNodePtr resp __attribute__((unused)),
				struct propstat propstat[],
				void *rock __attribute__((unused)))
{
    /* XXX  Do LDAP/SQL lookup here */

    buf_reset(&fctx->buf);

    if (fctx->req_tgt->userid)
	buf_printf(&fctx->buf, "%s", fctx->req_tgt->userid);

    xml_add_prop(HTTP_OK, fctx->ns[NS_DAV], &propstat[PROPSTAT_OK],
		 name, ns, BAD_CAST buf_cstring(&fctx->buf), 0);

    return 0;
}


/* Callback to fetch DAV:getcontentlength */
int propfind_getlength(const xmlChar *name, xmlNsPtr ns,
		       struct propfind_ctx *fctx,
		       xmlNodePtr resp __attribute__((unused)),
		       struct propstat propstat[],
		       void *rock __attribute__((unused)))
{
    buf_reset(&fctx->buf);

    if (fctx->record) {
	buf_printf(&fctx->buf, "%u",
		   fctx->record->size - fctx->record->header_size);
    }

    xml_add_prop(HTTP_OK, fctx->ns[NS_DAV], &propstat[PROPSTAT_OK],
		 name, ns, BAD_CAST buf_cstring(&fctx->buf), 0);

    return 0;
}


/* Callback to fetch DAV:getetag */
int propfind_getetag(const xmlChar *name, xmlNsPtr ns,
		     struct propfind_ctx *fctx,
		     xmlNodePtr resp __attribute__((unused)),
		     struct propstat propstat[],
		     void *rock __attribute__((unused)))
{
    if (fctx->req_tgt->resource && !fctx->record) return HTTP_NOT_FOUND;
    if (!fctx->mailbox) return HTTP_NOT_FOUND;

    buf_reset(&fctx->buf);

    if (fctx->record) {
	/* add DQUOTEs */
	buf_printf(&fctx->buf, "\"%s\"",
		   message_guid_encode(&fctx->record->guid));
    }
    else {
	buf_printf(&fctx->buf, "\"%u-%u-%u\"", fctx->mailbox->i.uidvalidity,
		   fctx->mailbox->i.last_uid, fctx->mailbox->i.exists);
    }

    xml_add_prop(HTTP_OK, fctx->ns[NS_DAV], &propstat[PROPSTAT_OK],
		 name, ns, BAD_CAST buf_cstring(&fctx->buf), 0);

    return 0;
}


/* Callback to fetch DAV:getlastmodified */
int propfind_getlastmod(const xmlChar *name, xmlNsPtr ns,
			struct propfind_ctx *fctx,
			xmlNodePtr resp __attribute__((unused)),
			struct propstat propstat[],
			void *rock __attribute__((unused)))
{
    if (!fctx->mailbox ||
	(fctx->req_tgt->resource && !fctx->record)) return HTTP_NOT_FOUND;

    buf_ensure(&fctx->buf, 30);
    httpdate_gen(fctx->buf.s, fctx->buf.alloc,
		 fctx->record ? fctx->record->internaldate :
		 fctx->mailbox->index_mtime);

    xml_add_prop(HTTP_OK, fctx->ns[NS_DAV], &propstat[PROPSTAT_OK],
		 name, ns, BAD_CAST fctx->buf.s, 0);

    return 0;
}


/* Callback to fetch DAV:lockdiscovery */
int propfind_lockdisc(const xmlChar *name, xmlNsPtr ns,
		      struct propfind_ctx *fctx,
		      xmlNodePtr resp __attribute__((unused)),
		      struct propstat propstat[],
		      void *rock __attribute__((unused)))
{
    xmlNodePtr node = xml_add_prop(HTTP_OK, fctx->ns[NS_DAV],
				   &propstat[PROPSTAT_OK], name, ns, NULL, 0);

    if (fctx->mailbox && fctx->record) {
	struct dav_data *ddata = (struct dav_data *) fctx->data;

	xml_add_lockdisc(node, fctx->req_tgt->path, ddata);
    }

    return 0;
}


/* Callback to fetch DAV:resourcetype */
static int propfind_restype(const xmlChar *name, xmlNsPtr ns,
			    struct propfind_ctx *fctx,
			    xmlNodePtr resp __attribute__((unused)),
			    struct propstat propstat[],
			    void *rock __attribute__((unused)))
{
    xmlNodePtr node = xml_add_prop(HTTP_OK, fctx->ns[NS_DAV],
				   &propstat[PROPSTAT_OK], name, ns, NULL, 0);

    if (fctx->req_tgt->userid)
	xmlNewChild(node, NULL, BAD_CAST "principal", NULL);

    return 0;
}


/* Callback to "write" resourcetype property */
int proppatch_restype(xmlNodePtr prop, unsigned set,
		      struct proppatch_ctx *pctx,
		      struct propstat propstat[],
		      void *rock)
{
    const char *coltype = (const char *) rock;
    unsigned precond = 0;

    if (set && (pctx->meth != METH_PROPPATCH)) {
	/* "Writeable" for MKCOL/MKCALENDAR only */
	xmlNodePtr cur;

	for (cur = prop->children; cur; cur = cur->next) {
	    if (cur->type != XML_ELEMENT_NODE) continue;
	    /* Make sure we have valid resourcetypes for the collection */
	    if (xmlStrcmp(cur->name, BAD_CAST "collection") &&
		(!coltype || xmlStrcmp(cur->name, BAD_CAST coltype))) break;
	}

	if (!cur) {
	    /* All resourcetypes are valid */
	    xml_add_prop(HTTP_OK, pctx->ns[NS_DAV], &propstat[PROPSTAT_OK],
			 prop->name, prop->ns, NULL, 0);

	    return 0;
	}

	/* Invalid resourcetype */
	precond = DAV_VALID_RESTYPE;
    }
    else {
	/* Protected property */
	precond = DAV_PROT_PROP;
    }

    xml_add_prop(HTTP_FORBIDDEN, pctx->ns[NS_DAV], &propstat[PROPSTAT_FORBID],
		 prop->name, prop->ns, NULL, precond);
	     
    *pctx->ret = HTTP_FORBIDDEN;

    return 0;
}


/* Callback to fetch DAV:supportedlock */
int propfind_suplock(const xmlChar *name, xmlNsPtr ns,
		     struct propfind_ctx *fctx,
		     xmlNodePtr resp __attribute__((unused)),
		     struct propstat propstat[],
		     void *rock __attribute__((unused)))
{
    xmlNodePtr node = xml_add_prop(HTTP_OK, fctx->ns[NS_DAV],
				   &propstat[PROPSTAT_OK], name, ns, NULL, 0);

    if (fctx->mailbox && fctx->record) {
	xmlNodePtr entry = xmlNewChild(node, NULL, BAD_CAST "lockentry", NULL);
	xmlNodePtr scope = xmlNewChild(entry, NULL, BAD_CAST "lockscope", NULL);
	xmlNodePtr type = xmlNewChild(entry, NULL, BAD_CAST "locktype", NULL);

	xmlNewChild(scope, NULL, BAD_CAST "exclusive", NULL);
	xmlNewChild(type, NULL, BAD_CAST "write", NULL);
    }

    return 0;
}


/* Callback to fetch DAV:supported-report-set */
int propfind_reportset(const xmlChar *name, xmlNsPtr ns,
		       struct propfind_ctx *fctx,
		       xmlNodePtr resp __attribute__((unused)),
		       struct propstat propstat[],
		       void *rock __attribute__((unused)))
{
    xmlNodePtr top, node;
    const struct report_type_t *report;

    top = xml_add_prop(HTTP_OK, fctx->ns[NS_DAV], &propstat[PROPSTAT_OK],
		       name, ns, NULL, 0);

    for (report = (const struct report_type_t *) rock;
	 report && report->name; report++) {
	node = xmlNewChild(top, NULL, BAD_CAST "supported-report", NULL);
	node = xmlNewChild(node, NULL, BAD_CAST "report", NULL);

	ensure_ns(fctx->ns, report->ns, resp->parent,
		  known_namespaces[report->ns].href,
		  known_namespaces[report->ns].prefix);
	xmlNewChild(node, fctx->ns[report->ns], BAD_CAST report->name, NULL);
    }

    return 0;
}


/* Callback to fetch DAV:alternate-URI-set */
static int propfind_alturiset(const xmlChar *name, xmlNsPtr ns,
			      struct propfind_ctx *fctx,
			      xmlNodePtr resp __attribute__((unused)),
			      struct propstat propstat[],
			      void *rock __attribute__((unused)))
{
    xml_add_prop(HTTP_OK, fctx->ns[NS_DAV],
		 &propstat[PROPSTAT_OK], name, ns, NULL, 0);

    return 0;
}


/* Callback to fetch DAV:principal-URL */
static int propfind_principalurl(const xmlChar *name, xmlNsPtr ns,
				 struct propfind_ctx *fctx,
				 xmlNodePtr resp __attribute__((unused)),
				 struct propstat propstat[],
				 void *rock __attribute__((unused)))
{
    xmlNodePtr node = xml_add_prop(HTTP_OK, fctx->ns[NS_DAV],
				   &propstat[PROPSTAT_OK], name, ns, NULL, 0);

    buf_reset(&fctx->buf);
    if (fctx->req_tgt->userid) {
	xmlNodePtr expand = (xmlNodePtr) rock;

	buf_printf(&fctx->buf, "%s/user/%s/",
		   namespace_principal.prefix, fctx->req_tgt->userid);

	if (expand) {
	    /* Return properties for this URL */
	    expand_property(expand, fctx, buf_cstring(&fctx->buf),
			    &principal_parse_path, principal_props, node, 0);
	    return 0;
	}
    }

    /* Return just the URL */
    xml_add_href(node, NULL, buf_cstring(&fctx->buf));

    return 0;
}


/* Callback to fetch DAV:owner */
int propfind_owner(const xmlChar *name, xmlNsPtr ns,
		   struct propfind_ctx *fctx,
		   xmlNodePtr resp __attribute__((unused)),
		   struct propstat propstat[],
		   void *rock __attribute__((unused)))
{
    xmlNodePtr node = xml_add_prop(HTTP_OK, fctx->ns[NS_DAV],
				   &propstat[PROPSTAT_OK], name, ns, NULL, 0);

    if (fctx->req_tgt->userid) {
	xmlNodePtr expand = (xmlNodePtr) rock;

	buf_reset(&fctx->buf);
	buf_printf(&fctx->buf, "%s/user/%s/",
		   namespace_principal.prefix, fctx->req_tgt->userid);

	if (expand) {
	    /* Return properties for this URL */
	    expand_property(expand, fctx, buf_cstring(&fctx->buf),
			    &principal_parse_path, principal_props, node, 0);
	}
	else {
	    /* Return just the URL */
	    xml_add_href(node, NULL, buf_cstring(&fctx->buf));
	}
    }

    return 0;
}


/* Add possibly 'abstract' supported-privilege 'priv_name', of namespace 'ns',
 * with description 'desc_str' to node 'root'.  For now, we alssume all
 * descriptions are English.
 */
static xmlNodePtr add_suppriv(xmlNodePtr root, const char *priv_name,
			      xmlNsPtr ns, int abstract, const char *desc_str)
{
    xmlNodePtr supp, priv, desc;

    supp = xmlNewChild(root, NULL, BAD_CAST "supported-privilege", NULL);
    priv = xmlNewChild(supp, NULL, BAD_CAST "privilege", NULL);
    xmlNewChild(priv, ns, BAD_CAST priv_name, NULL);
    if (abstract) xmlNewChild(supp, NULL, BAD_CAST "abstract", NULL);
    desc = xmlNewChild(supp, NULL, BAD_CAST "description", BAD_CAST desc_str);
    xmlNodeSetLang(desc, BAD_CAST "en");

    return supp;
}


/* Callback to fetch DAV:supported-privilege-set */
int propfind_supprivset(const xmlChar *name, xmlNsPtr ns,
			struct propfind_ctx *fctx,
			xmlNodePtr resp,
			struct propstat propstat[],
			void *rock __attribute__((unused)))
{
    xmlNodePtr set, all, agg, write;
    unsigned tgt_flags = 0;

    set = xml_add_prop(HTTP_OK, fctx->ns[NS_DAV], &propstat[PROPSTAT_OK],
		       name, ns, NULL, 0);

    all = add_suppriv(set, "all", NULL, 0, "Any operation");

    agg = add_suppriv(all, "read", NULL, 0, "Read any object");
    add_suppriv(agg, "read-current-user-privilege-set", NULL, 1,
		"Read current user privilege set");

    if (fctx->req_tgt->namespace == URL_NS_CALENDAR) {
	if (fctx->req_tgt->collection) {
	    ensure_ns(fctx->ns, NS_CALDAV, resp->parent, XML_NS_CALDAV, "C");

	    if (!strcmp(fctx->req_tgt->collection, SCHED_INBOX))
		tgt_flags = TGT_SCHED_INBOX;
	    else if (!strcmp(fctx->req_tgt->collection, SCHED_OUTBOX))
		tgt_flags = TGT_SCHED_OUTBOX;
	    else {
		add_suppriv(agg, "read-free-busy", fctx->ns[NS_CALDAV], 0,
			    "Read free/busy time");
	    }
	}
    }

    write = add_suppriv(all, "write", NULL, 0, "Write any object");
    add_suppriv(write, "write-content", NULL, 0, "Write resource content");
    add_suppriv(write, "write-properties", NULL, 0, "Write properties");

    agg = add_suppriv(write, "bind", NULL, 0, "Add new member to collection");
    ensure_ns(fctx->ns, NS_CYRUS, resp->parent, XML_NS_CYRUS, "CY");
    add_suppriv(agg, "make-collection", fctx->ns[NS_CYRUS], 0,
		"Make new collection");
    add_suppriv(agg, "add-resource", fctx->ns[NS_CYRUS], 0,
		"Add new resource");

    agg = add_suppriv(write, "unbind", NULL, 0,
			 "Remove member from collection");
    add_suppriv(agg, "remove-collection", fctx->ns[NS_CYRUS], 0,
		"Remove collection");
    add_suppriv(agg, "remove-resource", fctx->ns[NS_CYRUS], 0,
		"Remove resource");

    agg = add_suppriv(all, "admin", fctx->ns[NS_CYRUS], 0,
			"Perform administrative operations");
    add_suppriv(agg, "read-acl", NULL, 1, "Read ACL");
    add_suppriv(agg, "write-acl", NULL, 1, "Write ACL");
    add_suppriv(agg, "unlock", NULL, 1, "Unlock resource");

    if (tgt_flags == TGT_SCHED_INBOX) {
	agg = add_suppriv(all, "schedule-deliver", fctx->ns[NS_CALDAV], 0,
			  "Deliver scheduling messages");
	add_suppriv(agg, "schedule-deliver-invite", fctx->ns[NS_CALDAV], 0,
		    "Deliver scheduling messages from Organizers");
	add_suppriv(agg, "schedule-deliver-reply", fctx->ns[NS_CALDAV], 0,
		    "Deliver scheduling messages from Attendees");
	add_suppriv(agg, "schedule-query-freebusy", fctx->ns[NS_CALDAV], 0,
		    "Accept free/busy requests");
    }
    else if (tgt_flags == TGT_SCHED_OUTBOX) {
	agg = add_suppriv(all, "schedule-send", fctx->ns[NS_CALDAV], 0,
			  "Send scheduling messages");
	add_suppriv(agg, "schedule-send-invite", fctx->ns[NS_CALDAV], 0,
		    "Send scheduling messages by Organizers");
	add_suppriv(agg, "schedule-send-reply", fctx->ns[NS_CALDAV], 0,
		    "Send scheduling messages by Attendees");
	add_suppriv(agg, "schedule-send-freebusy", fctx->ns[NS_CALDAV], 0,
		    "Submit free/busy requests");
    }

    return 0;
}


static int add_privs(int rights, unsigned flags,
		     xmlNodePtr parent, xmlNodePtr root, xmlNsPtr *ns)
{
    xmlNodePtr priv;

    if ((rights & DACL_ALL) == DACL_ALL &&
	/* DAV:all on CALDAV:schedule-in/outbox MUST include CALDAV:schedule */
	(!(flags & (PRIV_INBOX|PRIV_OUTBOX)) ||
	 (rights & DACL_SCHED) == DACL_SCHED)) {
	priv = xmlNewChild(parent, NULL, BAD_CAST "privilege", NULL);
	xmlNewChild(priv, NULL, BAD_CAST "all", NULL);
    }
    if ((rights & DACL_READ) == DACL_READ) {
	priv = xmlNewChild(parent, NULL, BAD_CAST "privilege", NULL);
	xmlNewChild(priv, NULL, BAD_CAST "read", NULL);
	if (flags & PRIV_IMPLICIT) rights |= DACL_READFB;
    }
    if ((rights & DACL_READFB) &&
	/* CALDAV:read-free-busy does not apply to CALDAV:schedule-in/outbox */
	!(flags & (PRIV_INBOX|PRIV_OUTBOX))) {
	priv = xmlNewChild(parent, NULL, BAD_CAST "privilege", NULL);
	ensure_ns(ns, NS_CALDAV, root, XML_NS_CALDAV, "C");
	xmlNewChild(priv, ns[NS_CALDAV], BAD_CAST  "read-free-busy", NULL);
    }
    if ((rights & DACL_WRITE) == DACL_WRITE) {
	priv = xmlNewChild(parent, NULL, BAD_CAST "privilege", NULL);
	xmlNewChild(priv, NULL, BAD_CAST "write", NULL);
    }
    if (rights & DACL_WRITECONT) {
	priv = xmlNewChild(parent, NULL, BAD_CAST "privilege", NULL);
	xmlNewChild(priv, NULL, BAD_CAST "write-content", NULL);
    }
    if (rights & DACL_WRITEPROPS) {
	priv = xmlNewChild(parent, NULL, BAD_CAST "privilege", NULL);
	xmlNewChild(priv, NULL, BAD_CAST "write-properties", NULL);
    }

    if (rights & (DACL_BIND|DACL_UNBIND|DACL_ADMIN)) {
	ensure_ns(ns, NS_CYRUS, root, XML_NS_CYRUS, "CY");
    }

    if ((rights & DACL_BIND) == DACL_BIND) {
	priv = xmlNewChild(parent, NULL, BAD_CAST "privilege", NULL);
	xmlNewChild(priv, NULL, BAD_CAST "bind", NULL);
    }
    if (rights & DACL_MKCOL) {
	priv = xmlNewChild(parent, NULL, BAD_CAST "privilege", NULL);
	xmlNewChild(priv, ns[NS_CYRUS], BAD_CAST "make-collection", NULL);
    }
    if (rights & DACL_ADDRSRC) {
	priv = xmlNewChild(parent, NULL, BAD_CAST "privilege", NULL);
	xmlNewChild(priv, ns[NS_CYRUS], BAD_CAST "add-resource", NULL);
    }
    if ((rights & DACL_UNBIND) == DACL_UNBIND) {
	priv = xmlNewChild(parent, NULL, BAD_CAST "privilege", NULL);
	xmlNewChild(priv, NULL, BAD_CAST "unbind", NULL);
    }
    if (rights & DACL_RMCOL) {
	priv = xmlNewChild(parent, NULL, BAD_CAST "privilege", NULL);
	xmlNewChild(priv, ns[NS_CYRUS], BAD_CAST "remove-collection", NULL);
    }
    if ((rights & DACL_RMRSRC) == DACL_RMRSRC) {
	priv = xmlNewChild(parent, NULL, BAD_CAST "privilege", NULL);
	xmlNewChild(priv, ns[NS_CYRUS], BAD_CAST "remove-resource", NULL);
    }
    if (rights & DACL_ADMIN) {
	priv = xmlNewChild(parent, NULL, BAD_CAST "privilege", NULL);
	xmlNewChild(priv, ns[NS_CYRUS], BAD_CAST  "admin", NULL);
    }

    if (rights & DACL_SCHED) {
	ensure_ns(ns, NS_CALDAV, root, XML_NS_CALDAV, "C");
    }
    if ((rights & DACL_SCHED) == DACL_SCHED) {
	priv = xmlNewChild(parent, NULL, BAD_CAST "privilege", NULL);
	if (flags & PRIV_INBOX)
	    xmlNewChild(priv, ns[NS_CALDAV], BAD_CAST "schedule-deliver", NULL);
	else if (flags & PRIV_OUTBOX)
	    xmlNewChild(priv, ns[NS_CALDAV], BAD_CAST "schedule-send", NULL);
    }
    if (rights & DACL_INVITE) {
	priv = xmlNewChild(parent, NULL, BAD_CAST "privilege", NULL);
	if (flags & PRIV_INBOX)
	    xmlNewChild(priv, ns[NS_CALDAV],
			BAD_CAST "schedule-deliver-invite", NULL);
	else if (flags & PRIV_OUTBOX)
	    xmlNewChild(priv, ns[NS_CALDAV],
			BAD_CAST "schedule-send-invite", NULL);
    }
    if (rights & DACL_REPLY) {
	priv = xmlNewChild(parent, NULL, BAD_CAST "privilege", NULL);
	if (flags & PRIV_INBOX)
	    xmlNewChild(priv, ns[NS_CALDAV],
			BAD_CAST "schedule-deliver-reply", NULL);
	else if (flags & PRIV_OUTBOX)
	    xmlNewChild(priv, ns[NS_CALDAV],
			BAD_CAST "schedule-send-reply", NULL);
    }
    if (rights & DACL_SCHEDFB) {
	priv = xmlNewChild(parent, NULL, BAD_CAST "privilege", NULL);
	if (flags & PRIV_INBOX)
	    xmlNewChild(priv, ns[NS_CALDAV],
			BAD_CAST "schedule-query-freebusy", NULL);
	else if (flags & PRIV_OUTBOX)
	    xmlNewChild(priv, ns[NS_CALDAV],
			BAD_CAST "schedule-send-freebusy", NULL);
    }

    return 0;
}


/* Callback to fetch DAV:current-user-privilege-set */
int propfind_curprivset(const xmlChar *name, xmlNsPtr ns,
			struct propfind_ctx *fctx,
			xmlNodePtr resp,
			struct propstat propstat[],
			void *rock __attribute__((unused)))
{
    int rights;
    unsigned flags = 0;
    xmlNodePtr set;

    if (!fctx->mailbox) return HTTP_NOT_FOUND;
    rights = httpd_myrights(fctx->authstate, fctx->mailbox->acl);
    if ((rights & DACL_READ) != DACL_READ) {
	return HTTP_UNAUTHORIZED;
    }

    /* Add in implicit rights */
    if (fctx->userisadmin) {
	rights |= DACL_ADMIN;
    }
    else if (mboxname_userownsmailbox(httpd_userid, fctx->mailbox->name)) {
	rights |= config_implicitrights;
	/* we always allow admin by the owner in DAV */
	rights |= DACL_ADMIN;
    }

    /* Build the rest of the XML response */
    set = xml_add_prop(HTTP_OK, fctx->ns[NS_DAV], &propstat[PROPSTAT_OK],
		       name, ns, NULL, 0);

    if (!fctx->req_tgt->resource) {
	if (fctx->req_tgt->namespace == URL_NS_CALENDAR) {
	    flags = PRIV_IMPLICIT;

	    if (fctx->req_tgt->collection) {
		if (!strcmp(fctx->req_tgt->collection, SCHED_INBOX))
		    flags = PRIV_INBOX;
		else if (!strcmp(fctx->req_tgt->collection, SCHED_OUTBOX))
		    flags = PRIV_OUTBOX;
	    }
	}

	add_privs(rights, flags, set, resp->parent, fctx->ns);
    }

    return 0;
}


/* Callback to fetch DAV:acl */
int propfind_acl(const xmlChar *name, xmlNsPtr ns,
		 struct propfind_ctx *fctx,
		 xmlNodePtr resp,
		 struct propstat propstat[],
		 void *rock __attribute__((unused)))
{
    xmlNodePtr acl;
    char *aclstr, *userid;
    unsigned flags = 0;

    if (!fctx->mailbox) return HTTP_NOT_FOUND;

    /* owner has implicit admin rights */
    if (!mboxname_userownsmailbox(httpd_userid, fctx->mailbox->name)) {
	int rights = httpd_myrights(fctx->authstate, fctx->mailbox->acl);
	if (!(rights & DACL_ADMIN))
	    return HTTP_UNAUTHORIZED;
    }

    if (fctx->req_tgt->namespace == URL_NS_CALENDAR) {
	flags = PRIV_IMPLICIT;

	if (fctx->req_tgt->collection) {
	    if (!strcmp(fctx->req_tgt->collection, SCHED_INBOX))
		flags = PRIV_INBOX;
	    else if (!strcmp(fctx->req_tgt->collection, SCHED_OUTBOX))
		flags = PRIV_OUTBOX;
	}
    }

    /* Start the acl XML response */
    acl = xml_add_prop(HTTP_OK, fctx->ns[NS_DAV], &propstat[PROPSTAT_OK],
		       name, ns, NULL, 0);

    /* Parse the ACL string (userid/rights pairs) */
    userid = aclstr = xstrdup(fctx->mailbox->acl);

    while (userid) {
	int rights;
	char *rightstr, *nextid;
	xmlNodePtr ace, node;

	rightstr = strchr(userid, '\t');
	if (!rightstr) break;
	*rightstr++ = '\0';

	nextid = strchr(rightstr, '\t');
	if (!nextid) break;
	*nextid++ = '\0';

	/* Check for negative rights */
	/* XXX  Does this correspond to DAV:deny? */
	if (*userid == '-') {
	    userid = nextid;
	    continue;
	}

	rights = cyrus_acl_strtomask(rightstr);

	/* Add ace XML element for this userid/right pair */
	ace = xmlNewChild(acl, NULL, BAD_CAST "ace", NULL);

	node = xmlNewChild(ace, NULL, BAD_CAST "principal", NULL);
	if (!strcmp(userid, fctx->userid))
	    xmlNewChild(node, NULL, BAD_CAST "self", NULL);
	else if (mboxname_userownsmailbox(userid, fctx->mailbox->name)) {
	    xmlNewChild(node, NULL, BAD_CAST "owner", NULL);
	    /* we always allow admin by the owner in DAV */
	    rights |= DACL_ADMIN;
	}
	else if (!strcmp(userid, "anyone"))
	    xmlNewChild(node, NULL, BAD_CAST "authenticated", NULL);
	/* XXX - well, it's better than a user called 'anonymous'
	 * Is there any IMAP equivalent to "unauthenticated"?
	 * Is there any DAV equivalent to "anonymous"?
	 */
	else if (!strcmp(userid, "anonymous"))
	    xmlNewChild(node, NULL, BAD_CAST "unauthenticated", NULL);
	else if (!strncmp(userid, "group:", 6)) {
	    buf_reset(&fctx->buf);
	    buf_printf(&fctx->buf, "%s/group/%s/",
		       namespace_principal.prefix, userid+6);
	    xml_add_href(node, NULL, buf_cstring(&fctx->buf));
	}
	else {
	    buf_reset(&fctx->buf);
	    buf_printf(&fctx->buf, "%s/user/%s/",
		       namespace_principal.prefix, userid);
	    xml_add_href(node, NULL, buf_cstring(&fctx->buf));
	}

	node = xmlNewChild(ace, NULL, BAD_CAST "grant", NULL);
	add_privs(rights, flags, node, resp->parent, fctx->ns);

	/* system userids are protected */
	if (is_system_user(userid))
	    xmlNewChild(ace, NULL, BAD_CAST "protected", NULL);

	if (fctx->req_tgt->resource) {
	    node = xmlNewChild(ace, NULL, BAD_CAST "inherited", NULL);
	    buf_reset(&fctx->buf);
	    buf_printf(&fctx->buf, "%.*s",
		       (int)(fctx->req_tgt->resource - fctx->req_tgt->path),
		       fctx->req_tgt->path);
	    xml_add_href(node, NULL, buf_cstring(&fctx->buf));
	}

	userid = nextid;
    }

    if (aclstr) free(aclstr);

    return 0;
}


/* Callback to fetch DAV:acl-restrictions */
int propfind_aclrestrict(const xmlChar *name, xmlNsPtr ns,
			 struct propfind_ctx *fctx,
			 xmlNodePtr resp __attribute__((unused)),
			 struct propstat propstat[],
			 void *rock __attribute__((unused)))
{
    xmlNodePtr node = xml_add_prop(HTTP_OK, fctx->ns[NS_DAV],
				   &propstat[PROPSTAT_OK], name, ns, NULL, 0);

    xmlNewChild(node, NULL, BAD_CAST "no-invert", NULL);

    return 0;
}


/* Callback to fetch DAV:principal-collection-set */
EXPORTED int propfind_princolset(const xmlChar *name, xmlNsPtr ns,
			struct propfind_ctx *fctx,
			xmlNodePtr resp __attribute__((unused)),
			struct propstat propstat[],
			void *rock __attribute__((unused)))
{
    xmlNodePtr node = xml_add_prop(HTTP_OK, fctx->ns[NS_DAV],
				   &propstat[PROPSTAT_OK], name, ns, NULL, 0);

    buf_reset(&fctx->buf);
    buf_printf(&fctx->buf, "%s/", namespace_principal.prefix);
    xmlNewChild(node, NULL, BAD_CAST "href", BAD_CAST buf_cstring(&fctx->buf));

    return 0;
}


/* Callback to fetch DAV:quota-available-bytes and DAV:quota-used-bytes */
EXPORTED int propfind_quota(const xmlChar *name, xmlNsPtr ns,
		   struct propfind_ctx *fctx,
		   xmlNodePtr resp __attribute__((unused)),
		   struct propstat propstat[],
		   void *rock __attribute__((unused)))
{
    static char prevroot[MAX_MAILBOX_BUFFER];
    char foundroot[MAX_MAILBOX_BUFFER], *qr = NULL;

    if (fctx->mailbox) {
	/* Use the quotaroot as specified in mailbox header */
	qr = fctx->mailbox->quotaroot;
    }
    else {
	/* Find the quotaroot governing this hierarchy */
	if (quota_findroot(foundroot, sizeof(foundroot), fctx->req_tgt->mboxname)) {
	    qr = foundroot;
	}
    }

    if (!qr) return HTTP_NOT_FOUND;

    if (!fctx->quota.root ||
	strcmp(fctx->quota.root, qr)) {
	/* Different quotaroot - read it */

	syslog(LOG_DEBUG, "reading quota for '%s'", qr);

	fctx->quota.root = strcpy(prevroot, qr);

	quota_read(&fctx->quota, NULL, 0);
    }

    buf_reset(&fctx->buf);
    if (!xmlStrcmp(name, BAD_CAST "quota-available-bytes")) {
	/* Calculate limit in bytes and subtract usage */
	quota_t limit = fctx->quota.limits[QUOTA_STORAGE] * quota_units[QUOTA_STORAGE];

	buf_printf(&fctx->buf, QUOTA_T_FMT, limit - fctx->quota.useds[QUOTA_STORAGE]);
    }
    else if (fctx->record) {
	/* Bytes used by resource */
	buf_printf(&fctx->buf, "%u", fctx->record->size);
    }
    else if (fctx->mailbox) {
	/* Bytes used by calendar collection */
	buf_printf(&fctx->buf, QUOTA_T_FMT,
		   fctx->mailbox->i.quota_mailbox_used);
    }
    else {
	/* Bytes used by entire hierarchy */
	buf_printf(&fctx->buf, QUOTA_T_FMT, fctx->quota.useds[QUOTA_STORAGE]);
    }

    xml_add_prop(HTTP_OK, fctx->ns[NS_DAV], &propstat[PROPSTAT_OK],
		 name, ns, BAD_CAST buf_cstring(&fctx->buf), 0);

    return 0;
}


/* Callback to fetch DAV:current-user-principal */
EXPORTED int propfind_curprin(const xmlChar *name, xmlNsPtr ns,
		     struct propfind_ctx *fctx,
		     xmlNodePtr resp __attribute__((unused)),
		     struct propstat propstat[],
		     void *rock)
{
    xmlNodePtr node = xml_add_prop(HTTP_OK, fctx->ns[NS_DAV],
				   &propstat[PROPSTAT_OK], name, ns, NULL, 0);

    if (httpd_userid) {
	xmlNodePtr expand = (xmlNodePtr) rock;

	buf_reset(&fctx->buf);

	if (strchr(httpd_userid, '@')) {
	    buf_printf(&fctx->buf, "%s/user/%s/",
		    namespace_principal.prefix, httpd_userid);
	}
	else if (httpd_extradomain) {
	    buf_printf(&fctx->buf, "%s/user/%s@%s/",
		       namespace_principal.prefix, httpd_userid, httpd_extradomain);
	}
	else {
	    buf_printf(&fctx->buf, "%s/user/%s@%s/",
		       namespace_principal.prefix, httpd_userid, config_defdomain);
	}

	if (expand) {
	    /* Return properties for this URL */
	    expand_property(expand, fctx, buf_cstring(&fctx->buf),
			    &principal_parse_path, principal_props, node, 0);
	}
	else {
	    /* Return just the URL */
	    xml_add_href(node, NULL, buf_cstring(&fctx->buf));
	}
    }
    else {
	xmlNewChild(node, NULL, BAD_CAST "unauthenticated", NULL);
    }

    return 0;
}


/* Callback to fetch DAV:add-member */
int propfind_addmember(const xmlChar *name, xmlNsPtr ns,
		       struct propfind_ctx *fctx,
		       xmlNodePtr resp __attribute__((unused)),
		       struct propstat propstat[],
		       void *rock __attribute__((unused)))
{
    xmlNodePtr node;
    int len;

    if (!fctx->req_tgt->collection ||
	!strcmp(fctx->req_tgt->collection, SCHED_INBOX) ||
	!strcmp(fctx->req_tgt->collection, SCHED_OUTBOX)) {
	/* Only allowed on non-scheduling collections */
	return HTTP_NOT_FOUND;
    }

    node = xml_add_prop(HTTP_OK, fctx->ns[NS_DAV], &propstat[PROPSTAT_OK],
			name, ns, NULL, 0);

    len = fctx->req_tgt->resource ?
	(size_t) (fctx->req_tgt->resource - fctx->req_tgt->path) :
	strlen(fctx->req_tgt->path);
    buf_reset(&fctx->buf);
    buf_printf(&fctx->buf, "%.*s?action=add-member", len, fctx->req_tgt->path);

    xml_add_href(node, NULL, buf_cstring(&fctx->buf));

    return 0;
}


static int get_synctoken(struct mailbox *mailbox, struct buf *buf)
{
    buf_reset(buf);
    buf_printf(buf, SYNC_TOKEN_URL_SCHEME "%u-" MODSEQ_FMT,
	       mailbox->i.uidvalidity,
	       mailbox->i.highestmodseq);

    return 0;
}

/* Callback to fetch DAV:sync-token and CS:getctag */
int propfind_sync_token(const xmlChar *name, xmlNsPtr ns,
			struct propfind_ctx *fctx,
			xmlNodePtr resp __attribute__((unused)),
			struct propstat propstat[],
			void *rock __attribute__((unused)))
{
    if (!fctx->req_tgt->collection || /* until we support sync on cal-home */
	!fctx->mailbox || fctx->record) return HTTP_NOT_FOUND;

    /* not defined on the top-level collection either (aka #calendars) */
    if (!fctx->req_tgt->collection) return HTTP_NOT_FOUND;

    get_synctoken(fctx->mailbox, &fctx->buf);

    xml_add_prop(HTTP_OK, fctx->ns[NS_DAV], &propstat[PROPSTAT_OK],
		 name, ns, BAD_CAST buf_cstring(&fctx->buf), 0);

    return 0;
}


/* Callback to fetch properties from resource header */
int propfind_fromhdr(const xmlChar *name, xmlNsPtr ns,
		     struct propfind_ctx *fctx,
		     xmlNodePtr resp __attribute__((unused)),
		     struct propstat propstat[],
		     void *rock)
{
    const char *hdrname = (const char *) rock;
    int r = HTTP_NOT_FOUND;

    if (fctx->record &&
	(mailbox_cached_header(hdrname) != BIT32_MAX) &&
	!mailbox_cacherecord(fctx->mailbox, fctx->record)) {
	unsigned size;
	struct protstream *stream;
	hdrcache_t hdrs = NULL; 
	const char **hdr;

	size = cacheitem_size(fctx->record, CACHE_HEADERS);
	stream = prot_readmap(cacheitem_base(fctx->record,
					     CACHE_HEADERS), size);
	hdrs = spool_new_hdrcache();
	spool_fill_hdrcache(stream, NULL, hdrs, NULL);
	prot_free(stream);

	if ((hdr = spool_getheader(hdrs, (const char *) hdrname))) {
	    xml_add_prop(HTTP_OK, fctx->ns[NS_DAV], &propstat[PROPSTAT_OK],
			 name, ns, BAD_CAST hdr[0], 0);
	    r = 0;
	}

	spool_free_hdrcache(hdrs);
    }

    return r;
}

static struct flaggedresources {
    const char *name;
    int flag;
} fres[] = {
    { "answered", FLAG_ANSWERED },
    { "flagged", FLAG_FLAGGED },
    { "seen", FLAG_SEEN },
    { NULL, 0 } /* last is always NULL */
};

/* Callback to write a property to annotation DB */
static int proppatch_toresource(xmlNodePtr prop, unsigned set,
			 struct proppatch_ctx *pctx,
			 struct propstat propstat[],
			 void *rock __attribute__((unused)))
{
    xmlChar *freeme = NULL;
    annotate_state_t *astate = NULL;
    struct buf value = BUF_INITIALIZER;
    int r = 1; /* default to error */

    /* flags only store "exists" */

    if (!strcmp((const char *)prop->ns->href, XML_NS_SYSFLAG)) {
	struct flaggedresources *frp;
	int isset;
	for (frp = fres; frp->name; frp++) {
	    if (strcasecmp((const char *)prop->name, frp->name)) continue;
	    r = 0; /* ok to do nothing */
	    isset = pctx->record->system_flags & frp->flag;
	    if (set) {
		if (isset) goto done;
		pctx->record->system_flags |= frp->flag;
	    }
	    else {
		if (!isset) goto done;
		pctx->record->system_flags &= ~frp->flag;
	    }
	    r = mailbox_rewrite_index_record(pctx->mailbox, pctx->record);
	    goto done;
	}
	goto done;
    }

    if (!strcmp((const char *)prop->ns->href, XML_NS_USERFLAG)) {
	int userflag = 0;
	int isset;
	r = mailbox_user_flag(pctx->mailbox, (const char *)prop->name, &userflag, 1);
	if (r) goto done;
	isset = pctx->record->user_flags[userflag/32] & (1<<userflag%31);
	if (set) {
	    if (isset) goto done;
	    pctx->record->user_flags[userflag/32] |= (1<<userflag%31);
	}
	else {
	    if (!isset) goto done;
	    pctx->record->user_flags[userflag/32] &= ~(1<<userflag%31);
	}
	r = mailbox_rewrite_index_record(pctx->mailbox, pctx->record);
	goto done;
    }

    /* otherwise it's a database annotation */

    buf_reset(&pctx->buf);
    buf_printf(&pctx->buf, ANNOT_NS "<%s>%s",
	       (const char *) prop->ns->href, prop->name);

    if (set) {
	freeme = xmlNodeGetContent(prop);
	buf_init_ro_cstr(&value, (const char *)freeme);
    }

    r = mailbox_get_annotate_state(pctx->mailbox, pctx->record->uid, &astate);
    if (!r) r = annotate_state_write(astate, buf_cstring(&pctx->buf), "", &value);
    /* we need to rewrite the record to update the modseq because the layering
     * of annotations and mailboxes is broken */
    if (!r) r = mailbox_rewrite_index_record(pctx->mailbox, pctx->record);

 done:

    if (!r) {
	xml_add_prop(HTTP_OK, pctx->ns[NS_DAV], &propstat[PROPSTAT_OK],
		     prop->name, prop->ns, NULL, 0);
    }
    else {
	xml_add_prop(HTTP_SERVER_ERROR, pctx->ns[NS_DAV],
		     &propstat[PROPSTAT_ERROR], prop->name, prop->ns, NULL, 0);
    }

    if (freeme) xmlFree(freeme);

    return 0;
}


/* Callback to read a property from annotation DB */
static int propfind_fromresource(const xmlChar *name, xmlNsPtr ns,
		    struct propfind_ctx *fctx,
		    xmlNodePtr resp __attribute__((unused)),
		    struct propstat propstat[],
		    void *rock __attribute__((unused)))
{
    struct buf attrib = BUF_INITIALIZER;
    xmlNodePtr node;
    int r = 0; /* default no error */

    if (!strcmp((const char *)ns->href, XML_NS_SYSFLAG)) {
	struct flaggedresources *frp;
	int isset;
	for (frp = fres; frp->name; frp++) {
	    if (strcasecmp((const char *)name, frp->name)) continue;
	    isset = fctx->record->system_flags & frp->flag;
	    if (isset)
		buf_setcstr(&attrib, "1");
	    goto done;
	}
	goto done;
    }

    if (!strcmp((const char *)ns->href, XML_NS_USERFLAG)) {
	int userflag = 0;
	int isset;
	r = mailbox_user_flag(fctx->mailbox, (const char *)name, &userflag, 0);
	if (r) goto done;
	isset = fctx->record->user_flags[userflag/32] & (1<<userflag%31);
	if (isset)
	    buf_setcstr(&attrib, "1");
	goto done;
    }

    /* otherwise it's a DB annotation */

    buf_reset(&fctx->buf);
    buf_printf(&fctx->buf, ANNOT_NS "<%s>%s",
	       (const char *) ns->href, name);

    r = annotatemore_msg_lookup(fctx->mailbox->name, fctx->record->uid,
				buf_cstring(&fctx->buf), NULL, &attrib);

done:
    if (r) return HTTP_SERVER_ERROR;
    if (!buf_len(&attrib)) return HTTP_NOT_FOUND;

    node = xml_add_prop(HTTP_OK, fctx->ns[NS_DAV], &propstat[PROPSTAT_OK],
			name, ns, NULL, 0);
    xmlAddChild(node, xmlNewCDataBlock(fctx->root->doc,
				       BAD_CAST buf_cstring(&attrib), buf_len(&attrib)));

    return 0;
}


/* Callback to read a property from annotation DB */
int propfind_fromdb(const xmlChar *name, xmlNsPtr ns,
		    struct propfind_ctx *fctx,
		    xmlNodePtr resp __attribute__((unused)),
		    struct propstat propstat[],
		    void *rock __attribute__((unused)))
{
    struct buf attrib = BUF_INITIALIZER;
    xmlNodePtr node;
    int r = 0;

    if (fctx->req_tgt->resource)
	return propfind_fromresource(name, ns, fctx, NULL, propstat, NULL);

    buf_reset(&fctx->buf);
    buf_printf(&fctx->buf, ANNOT_NS "<%s>%s",
	       (const char *) ns->href, name);

    if (fctx->mailbox && !fctx->record &&
	!(r = annotatemore_lookupmask(fctx->mailbox->name,
				      buf_cstring(&fctx->buf),
				      httpd_userid, &attrib))) {
	if (!buf_len(&attrib) &&
	    !xmlStrcmp(name, BAD_CAST "displayname")) {
	    /* Special case empty displayname -- use last segment of path */
	    buf_setcstr(&attrib, strrchr(fctx->mailbox->name, '.') + 1);
	}
    }

    if (r) return HTTP_SERVER_ERROR;
    if (!buf_len(&attrib)) return HTTP_NOT_FOUND;

    node = xml_add_prop(HTTP_OK, fctx->ns[NS_DAV], &propstat[PROPSTAT_OK],
			name, ns, NULL, 0);
    xmlAddChild(node, xmlNewCDataBlock(fctx->root->doc,
				       BAD_CAST buf_cstring(&attrib),
				       buf_len(&attrib)));

    buf_free(&attrib);

    return 0;
}

/* Callback to write a property to annotation DB */
int proppatch_todb(xmlNodePtr prop, unsigned set,
		   struct proppatch_ctx *pctx,
		   struct propstat propstat[],
		   void *rock)
{
    xmlChar *freeme = NULL;
    annotate_state_t *astate = NULL;
    struct buf value = BUF_INITIALIZER;
    int r;

    if (pctx->req_tgt->resource)
	return proppatch_toresource(prop, set, pctx, propstat, NULL);

    buf_reset(&pctx->buf);
    buf_printf(&pctx->buf, ANNOT_NS "<%s>%s",
	       (const char *) prop->ns->href, prop->name);

    if (set) {
	if (rock) {
	    buf_init_ro_cstr(&value, (const char *)rock);
	}
	else {
	    freeme = xmlNodeGetContent(prop);
	    buf_init_ro_cstr(&value, (const char *)freeme);
	}
    }

    r = mailbox_get_annotate_state(pctx->mailbox, 0, &astate);
    if (!r) r = annotate_state_writemask(astate, buf_cstring(&pctx->buf), httpd_userid, &value);

    if (!r) {
	xml_add_prop(HTTP_OK, pctx->ns[NS_DAV], &propstat[PROPSTAT_OK],
		     prop->name, prop->ns, NULL, 0);
    }
    else {
	xml_add_prop(HTTP_SERVER_ERROR, pctx->ns[NS_DAV],
		     &propstat[PROPSTAT_ERROR], prop->name, prop->ns, NULL, 0);
    }

    if (freeme) xmlFree(freeme);

    return 0;
}


/* annotemore_findall callback for adding dead properties (allprop/propname) */
static int allprop_cb(const char *mailbox __attribute__((unused)),
		      uint32_t uid __attribute__((unused)),
		      const char *entry,
		      const char *userid, const struct buf *attrib,
		      void *rock)
{
    struct allprop_rock *arock = (struct allprop_rock *) rock;
    const struct prop_entry *pentry;
    char *href, *name;
    xmlNsPtr ns;
    xmlNodePtr node;

    /* Make sure its a shared entry or the user's private one */
    if (*userid && strcmp(userid, arock->fctx->userid)) return 0;

    /* Split entry into namespace href and name ( <href>name ) */
    buf_setcstr(&arock->fctx->buf, entry + strlen(ANNOT_NS) + 1);
    href = (char *) buf_cstring(&arock->fctx->buf);
    if ((name = strchr(href, '>'))) *name++ = '\0';
    else if ((name = strchr(href, ':'))) *name++ = '\0';

    /* Look for a match against live properties */
    for (pentry = arock->fctx->lprops;
	 pentry->name &&
	     (strcmp(name, pentry->name) ||
	      strcmp(href, known_namespaces[pentry->ns].href));
	 pentry++);

    if (pentry->name &&
	(arock->fctx->mode == PROPFIND_ALL    /* Skip all live properties */
	 || (pentry->flags & PROP_ALLPROP)))  /* Skip those already included */
	return 0;

    /* Look for an instance of this namespace in our response */
    ns = hash_lookup(href, arock->fctx->ns_table);
    if (!ns) {
	char prefix[5];
	snprintf(prefix, sizeof(prefix), "X%u", arock->fctx->prefix_count++);
	ns = xmlNewNs(arock->fctx->root, BAD_CAST href, BAD_CAST prefix);
	hash_insert(href, ns, arock->fctx->ns_table);
    }

    /* Add the dead property to the response */
    node = xml_add_prop(HTTP_OK, arock->fctx->ns[NS_DAV],
			&arock->propstat[PROPSTAT_OK],
			BAD_CAST name, ns, NULL, 0);

    if (arock->fctx->mode == PROPFIND_ALL) {
	xmlAddChild(node, xmlNewCDataBlock(arock->fctx->root->doc,
					   BAD_CAST attrib->s, attrib->len));
    }

    return 0;
}


static int prescreen_prop(const struct prop_entry *entry,
			  xmlNodePtr prop,
			  struct propfind_ctx *fctx)
{
    unsigned allowed = 1;

    if (fctx->req_tgt->resource && !(entry->flags & PROP_RESOURCE)) allowed = 0;
    else if (entry->flags & PROP_PRESCREEN) {
	void *rock = (entry->flags & PROP_NEEDPROP) ? prop : entry->rock;

	allowed = !entry->get(prop->name, NULL, fctx, NULL, NULL, rock);
    }

    return allowed;
}


/* Parse the requested properties and create a linked list of fetch callbacks.
 * The list gets reused for each href if Depth > 0
 */
static int preload_proplist(xmlNodePtr proplist, struct propfind_ctx *fctx)
{
    int ret = 0;
    xmlNodePtr prop;
    const struct prop_entry *entry;
    struct propfind_entry_list *tail = NULL;

    switch (fctx->mode) {
    case PROPFIND_ALL:
    case PROPFIND_NAME:
	/* Add live properties for allprop/propname */
	for (entry = fctx->lprops; entry->name; entry++) {
	    if (entry->flags & PROP_ALLPROP) {
		/* Pre-screen request based on prop flags */
		int allowed = prescreen_prop(entry, NULL, fctx);

		if (allowed || fctx->mode == PROP_ALLPROP) {
		    struct propfind_entry_list *nentry =
			xzmalloc(sizeof(struct propfind_entry_list));

		    ensure_ns(fctx->ns, entry->ns, fctx->root,
			      known_namespaces[entry->ns].href,
			      known_namespaces[entry->ns].prefix);

		    nentry->name = xmlStrdup(BAD_CAST entry->name);
		    nentry->ns = fctx->ns[entry->ns];
		    if (allowed) {
			nentry->flags = entry->flags;
			nentry->get = entry->get;
			nentry->rock = entry->rock;
		    }

		    /* Append new entry to linked list */
		    if (tail) {
			tail->next = nentry;
			tail = nentry;
		    }
		    else tail = fctx->elist = nentry;
		}
	    }
	}
	/* Fall through and build hash table of namespaces */

    case PROPFIND_EXPAND:
	/* Add all namespaces attached to the response to our hash table */
	if (!fctx->ns_table->size) {
	    xmlNsPtr nsDef;

	    construct_hash_table(fctx->ns_table, 10, 1);

	    for (nsDef = fctx->root->nsDef; nsDef; nsDef = nsDef->next) {
		hash_insert((const char *) nsDef->href, nsDef, fctx->ns_table);
	    }
	}
    }

    /* Iterate through requested properties */
    for (prop = proplist; !*fctx->ret && prop; prop = prop->next) {
	if (prop->type == XML_ELEMENT_NODE) {
	    struct propfind_entry_list *nentry;
	    xmlChar *name;
	    xmlNsPtr ns = prop->ns;

	    if (fctx->mode == PROPFIND_EXPAND) {
		/* Get name/namespace from <property> */
		xmlChar *namespace;

		name = xmlGetProp(prop, BAD_CAST "name");
		namespace = xmlGetProp(prop, BAD_CAST "namespace");

		if (namespace) {
		    const char *ns_href = (const char *) namespace;
		    unsigned i;

		    /* Look for this namespace in our known array */
		    for (i = 0; i < NUM_NAMESPACE; i++) {
			if (!strcmp(ns_href, known_namespaces[i].href)) {
			    ensure_ns(fctx->ns, i, fctx->root,
				      known_namespaces[i].href,
				      known_namespaces[i].prefix);
			    ns = fctx->ns[i];
			    break;
			}
		    }

		    if (i >= NUM_NAMESPACE) {
			/* Look for this namespace in hash table */
			ns = hash_lookup(ns_href, fctx->ns_table);
			if (!ns) {
			    char prefix[6];
			    snprintf(prefix, sizeof(prefix),
				     "X%X", strhash(ns_href) & 0xffff);
			    ns = xmlNewNs(fctx->root,
					  BAD_CAST ns_href, BAD_CAST prefix);
			    hash_insert(ns_href, ns, fctx->ns_table);
			}
		    }

		    xmlFree(namespace);
		}
	    }
	    else {
		/* node IS the property */
		name = xmlStrdup(prop->name);
	    }

	    /* Look for a match against our known properties */
	    for (entry = fctx->lprops;
		 entry->name &&
		     (strcmp((const char *) prop->name, entry->name) ||
		      strcmp((const char *) prop->ns->href,
			     known_namespaces[entry->ns].href));
		 entry++);

	    /* Skip properties already included by allprop */
	    if (fctx->mode == PROPFIND_ALL && (entry->flags & PROP_ALLPROP))
		continue;

	    nentry = xzmalloc(sizeof(struct propfind_entry_list));
	    nentry->name = name;
	    nentry->ns = ns;
	    if (entry->name) {
		/* Found a match - Pre-screen request based on prop flags */
		if (prescreen_prop(entry, prop, fctx)) {
		    nentry->flags = entry->flags;
		    nentry->get = entry->get;
		    if ((entry->flags & PROP_NEEDPROP) ||
			((entry->flags & PROP_EXPAND) &&
			 fctx->mode == PROPFIND_EXPAND))
			nentry->rock = prop;
		    else
			nentry->rock = entry->rock;
		}
		ret = *fctx->ret;
	    }
	    else {
		/* No match, treat as a dead property.  Need to look for both collections
		 * resources */
		nentry->flags = PROP_COLLECTION | PROP_RESOURCE;
		nentry->get = propfind_fromdb;
	    }

	    /* Append new entry to linked list */
	    if (tail) {
		tail->next = nentry;
		tail = nentry;
	    }
	    else tail = fctx->elist = nentry;
	}
    }

    return ret;
}


/* Execute the given property patch instructions */
static int do_proppatch(struct proppatch_ctx *pctx, xmlNodePtr instr)
{
    struct propstat propstat[NUM_PROPSTAT];
    int i;

    memset(propstat, 0, NUM_PROPSTAT * sizeof(struct propstat));

    /* Iterate through propertyupdate children */
    for (; instr; instr = instr->next) {
	if (instr->type == XML_ELEMENT_NODE) {
	    xmlNodePtr prop;
	    unsigned set = 0;

	    if (!xmlStrcmp(instr->name, BAD_CAST "set")) set = 1;
	    else if ((pctx->meth == METH_PROPPATCH) &&
		     !xmlStrcmp(instr->name, BAD_CAST "remove")) set = 0;
	    else {
		syslog(LOG_INFO, "Unknown PROPPATCH instruction");
		pctx->err->desc = "Unknown PROPPATCH instruction";
		return HTTP_BAD_REQUEST;
	    }

	    /* Find child element */
	    for (prop = instr->children;
		 prop && prop->type != XML_ELEMENT_NODE; prop = prop->next);
	    if (!prop || xmlStrcmp(prop->name, BAD_CAST "prop")) {
		pctx->err->desc = "Missing prop element";
		return HTTP_BAD_REQUEST;
	    }

	    /* Iterate through requested properties */
	    for (prop = prop->children; prop; prop = prop->next) {
		if (prop->type == XML_ELEMENT_NODE) {
		    const struct prop_entry *entry;

		    /* Look for a match against our known properties */
		    for (entry = pctx->lprops;
			 entry->name &&
			     (strcmp((const char *) prop->name, entry->name) ||
			      strcmp((const char *) prop->ns->href,
				     known_namespaces[entry->ns].href));
			 entry++);

		    if (entry->name) {
			if (!entry->put) {
			    /* Protected property */
			    xml_add_prop(HTTP_FORBIDDEN, pctx->ns[NS_DAV],
					 &propstat[PROPSTAT_FORBID],
					 prop->name, prop->ns, NULL,
					 DAV_PROT_PROP);
			    *pctx->ret = HTTP_FORBIDDEN;
			}
			else {
			    /* Write "live" property */
			    entry->put(prop, set, pctx, propstat, entry->rock);
			}
		    }
		    else {
			/* Write "dead" property */
			proppatch_todb(prop, set, pctx, propstat, NULL);
		    }
		}
	    }
	}
    }

    /* One or more of the properties failed */
    if (*pctx->ret && propstat[PROPSTAT_OK].root) {
	/* 200 status must become 424 */
	propstat[PROPSTAT_FAILEDDEP].root = propstat[PROPSTAT_OK].root;
	propstat[PROPSTAT_FAILEDDEP].status = HTTP_FAILED_DEP;
	propstat[PROPSTAT_OK].root = NULL;
    }

    /* Add status and optional error to the propstat elements
       and then add them to the response element */
    for (i = 0; i < NUM_PROPSTAT; i++) {
	struct propstat *stat = &propstat[i];

	if (stat->root) {
	    xmlNewChild(stat->root, NULL, BAD_CAST "status",
			BAD_CAST http_statusline(stat->status));
	    if (stat->precond) {
		struct error_t error = { NULL, stat->precond, NULL, 0 };
		xml_add_error(stat->root, &error, pctx->ns);
	    }

	    xmlAddChild(pctx->root, stat->root);
	}
    }

    return 0;
}


/* Parse an XML body into a tree */
int parse_xml_body(struct transaction_t *txn, xmlNodePtr *root)
{
    const char **hdr;
    xmlParserCtxtPtr ctxt;
    xmlDocPtr doc = NULL;
    int r = 0;

    *root = NULL;

    /* Read body */
    txn->req_body.flags |= BODY_DECODE;
    r = http_read_body(httpd_in, httpd_out,
		       txn->req_hdrs, &txn->req_body, &txn->error.desc);
    if (r) {
	txn->flags.conn = CONN_CLOSE;
	return r;
    }

    if (!buf_len(&txn->req_body.payload)) return 0;

    /* Check Content-Type */
    if (!(hdr = spool_getheader(txn->req_hdrs, "Content-Type")) ||
	(!is_mediatype("text/xml", hdr[0]) &&
	 !is_mediatype("application/xml", hdr[0]))) {
	txn->error.desc = "This method requires an XML body\r\n";
	return HTTP_BAD_MEDIATYPE;
    }

    /* Parse the XML request */
    ctxt = xmlNewParserCtxt();
    if (ctxt) {
	doc = xmlCtxtReadMemory(ctxt, buf_cstring(&txn->req_body.payload),
				buf_len(&txn->req_body.payload), NULL, NULL,
				XML_PARSE_NOWARNING);
	xmlFreeParserCtxt(ctxt);
    }
    if (!doc) {
	txn->error.desc = "Unable to parse XML body\r\n";
	return HTTP_BAD_REQUEST;
    }

    /* Get the root element of the XML request */
    if (!(*root = xmlDocGetRootElement(doc))) {
	txn->error.desc = "Missing root element in request\r\n";
	return HTTP_BAD_REQUEST;
    }

    return 0;
}

static void set_system_acls(struct buf *buf, mbentry_t *mbentry)
{
    char *userid, *aclstr;

    /* Parse the ACL string (userid/rights pairs) */
    userid = aclstr = xstrdup(mbentry->acl);

    while (userid) {
	char *rightstr, *nextid;

	rightstr = strchr(userid, '\t');
	if (!rightstr) break;
	*rightstr++ = '\0';

	nextid = strchr(rightstr, '\t');
	if (!nextid) break;
	*nextid++ = '\0';

	/* we only want system users */
	if (is_system_user(userid))
	    buf_printf(buf, "%s\t%s\t", userid, rightstr);

	userid = nextid;
    }

    free(aclstr);
}

/* Perform an ACL request
 *
 * preconditions:
 *   DAV:no-ace-conflict
 *   DAV:no-protected-ace-conflict
 *   DAV:no-inherited-ace-conflict
 *   DAV:limited-number-of-aces
 *   DAV:deny-before-grant
 *   DAV:grant-only
 *   DAV:no-invert
 *   DAV:no-abstract
 *   DAV:not-supported-privilege
 *   DAV:missing-required-principal
 *   DAV:recognized-principal
 *   DAV:allowed-principal
 */
int meth_acl(struct transaction_t *txn, void *params)
{
    struct meth_params *aparams = (struct meth_params *) params;
    int ret = 0, r, rights, overwrite = OVERWRITE_YES;
    xmlDocPtr indoc = NULL;
    xmlNodePtr root, ace;
    struct mailbox *mailbox = NULL;
    mbentry_t *mbentry = NULL;
    struct buf acl = BUF_INITIALIZER;
    const char **hdr;

    /* Response should not be cached */
    txn->flags.cc |= CC_NOCACHE;

    /* Parse the path */
    if ((r = aparams->parse_path(txn->req_uri->path,
				 &txn->req_tgt, &txn->error.desc))) return r;

    /* Make sure method is allowed (only allowed on collections) */
    if (!(txn->req_tgt.allow & ALLOW_WRITECOL)) {
	txn->error.desc = "ACLs can only be set on collections\r\n";
	syslog(LOG_DEBUG, "Tried to set ACL on non-collection");
	return HTTP_NOT_ALLOWED;
    }

    /* Locate the mailbox */
    r = http_mlookup(txn->req_tgt.mboxname, &mbentry, NULL);
    if (r) {
	syslog(LOG_ERR, "mlookup(%s) failed: %s",
	       txn->req_tgt.mboxname, error_message(r));
	txn->error.desc = error_message(r);

	switch (r) {
	case IMAP_PERMISSION_DENIED: return HTTP_FORBIDDEN;
	case IMAP_MAILBOX_NONEXISTENT: return HTTP_NOT_FOUND;
	default: return HTTP_SERVER_ERROR;
	}
    }

    if (!mboxname_userownsmailbox(httpd_userid, mbentry->name)) {
	/* Check ACL for current user */
	rights = httpd_myrights(httpd_authstate, mbentry->acl);
	if (!(rights & DACL_ADMIN)) {
	    /* DAV:need-privileges */
	    txn->error.precond = DAV_NEED_PRIVS;
	    txn->error.resource = txn->req_tgt.path;
	    txn->error.rights = DACL_ADMIN;
	    mboxlist_entry_free(&mbentry);
	    return HTTP_NO_PRIVS;
	}
    }

    if (mbentry->server) {
	/* Remote mailbox */
	struct backend *be;

	be = proxy_findserver(mbentry->server, &http_protocol, proxy_userid,
			      &backend_cached, NULL, NULL, httpd_in);
	mboxlist_entry_free(&mbentry);
	if (!be) return HTTP_UNAVAILABLE;

	return http_pipe_req_resp(be, txn);
    }

    /* Local Mailbox */

    /* Check for "IMAP-mode" */
    if ((hdr = spool_getheader(txn->req_hdrs, "Overwrite")) &&
	!strcmp(hdr[0], "F")) {
	overwrite = OVERWRITE_NO;
    }

    if (overwrite) {
	/* Open mailbox for writing */
	r = mailbox_open_iwl(txn->req_tgt.mboxname, &mailbox);
	if (r) {
	    syslog(LOG_ERR, "http_mailbox_open(%s) failed: %s",
		   txn->req_tgt.mboxname, error_message(r));
	    txn->error.desc = error_message(r);
	    ret = HTTP_SERVER_ERROR;
	    goto done;
	}
    }

    /* Parse the ACL body */
    ret = parse_xml_body(txn, &root);
    if (!ret && !root) {
	txn->error.desc = "Missing request body\r\n";
	ret = HTTP_BAD_REQUEST;
    }
    if (ret) goto done;

    indoc = root->doc;

    /* Make sure its an DAV:acl element */
    if (xmlStrcmp(root->name, BAD_CAST "acl")) {
	txn->error.desc = "Missing acl element in ACL request\r\n";
	ret = HTTP_BAD_REQUEST;
	goto done;
    }

    set_system_acls(&acl, mbentry);

    /* Parse the DAV:ace elements */
    for (ace = root->children; ace; ace = ace->next) {
	if (ace->type == XML_ELEMENT_NODE) {
	    xmlNodePtr child = NULL, prin = NULL, privs = NULL;
	    const char *userid = NULL;
	    int rights = 0;
	    char rightstr[100];
	    struct request_target_t tgt;

	    for (child = ace->children; child; child = child->next) {
		if (child->type == XML_ELEMENT_NODE) {
		    if (!xmlStrcmp(child->name, BAD_CAST "principal")) {
			if (prin) {
			    txn->error.desc = "Multiple principals in ACE\r\n";
			    ret = HTTP_BAD_REQUEST;
			    goto done;
			}

			for (prin = child->children; prin &&
			     prin->type != XML_ELEMENT_NODE; prin = prin->next);
		    }
		    else if (!xmlStrcmp(child->name, BAD_CAST "grant")) {
			if (privs) {
			    txn->error.desc = "Multiple grant|deny in ACE\r\n";
			    ret = HTTP_BAD_REQUEST;
			    goto done;
			}

			for (privs = child->children; privs &&
			     privs->type != XML_ELEMENT_NODE; privs = privs->next);
		    }
		    else if (!xmlStrcmp(child->name, BAD_CAST "deny")) {
			/* DAV:grant-only */
			txn->error.precond = DAV_GRANT_ONLY;
			ret = HTTP_FORBIDDEN;
			goto done;
		    }
		    else if (!xmlStrcmp(child->name, BAD_CAST "invert")) {
			/* DAV:no-invert */
			txn->error.precond = DAV_NO_INVERT;
			ret = HTTP_FORBIDDEN;
			goto done;
		    }
		    else {
			txn->error.desc = "Unknown element in ACE\r\n";
			ret = HTTP_BAD_REQUEST;
			goto done;
		    }
		}
	    }

	    if (!xmlStrcmp(prin->name, BAD_CAST "self")) {
		userid = proxy_userid;
	    }
	    else if (!xmlStrcmp(prin->name, BAD_CAST "owner")) {
		userid = mboxname_to_userid(txn->req_tgt.mboxname);
	    }
	    else if (!xmlStrcmp(prin->name, BAD_CAST "authenticated")) {
		userid = "anyone";
	    }
	    else if (!xmlStrcmp(prin->name, BAD_CAST "unauthenticated")) {
		userid = "anonymous";
	    }
	    else if (!xmlStrcmp(prin->name, BAD_CAST "href")) {
		xmlChar *href = xmlNodeGetContent(prin);
		xmlURIPtr uri;
		const char *errstr = NULL;
		size_t plen = strlen(namespace_principal.prefix);

		uri = parse_uri(METH_UNKNOWN, (const char *) href, 1, &errstr);
		if (uri &&
		    !strncmp(namespace_principal.prefix, uri->path, plen) &&
		    uri->path[plen] == '/') {
		    memset(&tgt, 0, sizeof(struct request_target_t));
		    tgt.namespace = URL_NS_PRINCIPAL;
		    /* XXX: there is no doubt that this leaks memory */
<<<<<<< HEAD
		    r = principal_parse_path(uri->path, &tgt, &errstr);
		    if (!r && tgt.user) userid = tgt.user;
=======
		    r = prin_parse_path(uri->path, &tgt, &errstr);
		    if (!r && tgt.userid) userid = tgt.userid;
>>>>>>> 81c940b7
		}
		if (uri) xmlFreeURI(uri);
		xmlFree(href);
	    }

	    if (!userid) {
		/* DAV:recognized-principal */
		txn->error.precond = DAV_RECOG_PRINC;
		ret = HTTP_FORBIDDEN;
		goto done;
	    }

	    if (is_system_user(userid)) {
		/* DAV:allowed-principal */
		txn->error.precond = DAV_ALLOW_PRINC;
		ret = HTTP_FORBIDDEN;
		goto done;
	    }

	    for (; privs; privs = privs->next) {
		if (privs->type == XML_ELEMENT_NODE) {
		    xmlNodePtr priv = privs->children;
		    for (; priv->type != XML_ELEMENT_NODE; priv = priv->next);

		    if (aparams->acl_ext &&
			aparams->acl_ext(txn, priv, &rights)) {
			/* Extension (CalDAV) privileges */
			if (txn->error.precond) {
			    ret = HTTP_FORBIDDEN;
			    goto done;
			}
		    }
		    else if (!xmlStrcmp(priv->ns->href,
					BAD_CAST XML_NS_DAV)) {
			/* WebDAV privileges */
			if (!xmlStrcmp(priv->name,
				       BAD_CAST "all")) {
			    rights |= DACL_ALL;
			}
			else if (!xmlStrcmp(priv->name,
					    BAD_CAST "read"))
			    rights |= DACL_READ;
			else if (!xmlStrcmp(priv->name,
					    BAD_CAST "write"))
			    rights |= DACL_WRITE;
			else if (!xmlStrcmp(priv->name,
					    BAD_CAST "write-content"))
			    rights |= DACL_WRITECONT;
			else if (!xmlStrcmp(priv->name,
					    BAD_CAST "write-properties"))
			    rights |= DACL_WRITEPROPS;
			else if (!xmlStrcmp(priv->name,
					    BAD_CAST "bind"))
			    rights |= DACL_BIND;
			else if (!xmlStrcmp(priv->name,
					    BAD_CAST "unbind"))
			    rights |= DACL_UNBIND;
			else if (!xmlStrcmp(priv->name,
					    BAD_CAST "read-current-user-privilege-set")
				 || !xmlStrcmp(priv->name,
					       BAD_CAST "read-acl")
				 || !xmlStrcmp(priv->name,
					       BAD_CAST "write-acl")
				 || !xmlStrcmp(priv->name,
					       BAD_CAST "unlock")) {
			    /* DAV:no-abstract */
			    txn->error.precond = DAV_NO_ABSTRACT;
			    ret = HTTP_FORBIDDEN;
			    goto done;
			}
			else {
			    /* DAV:not-supported-privilege */
			    txn->error.precond = DAV_SUPP_PRIV;
			    ret = HTTP_FORBIDDEN;
			    goto done;
			}
		    }
		    else if (!xmlStrcmp(priv->ns->href,
				   BAD_CAST XML_NS_CALDAV)) {
			if (!xmlStrcmp(priv->name,
				       BAD_CAST "read-free-busy"))
			    rights |= DACL_READFB;
			else {
			    /* DAV:not-supported-privilege */
			    txn->error.precond = DAV_SUPP_PRIV;
			    ret = HTTP_FORBIDDEN;
			    goto done;
			}
		    }
		    else if (!xmlStrcmp(priv->ns->href,
				   BAD_CAST XML_NS_CYRUS)) {
			/* Cyrus-specific privileges */
			if (!xmlStrcmp(priv->name,
				       BAD_CAST "make-collection"))
			    rights |= DACL_MKCOL;
			else if (!xmlStrcmp(priv->name,
				       BAD_CAST "remove-collection"))
			    rights |= DACL_RMCOL;
			else if (!xmlStrcmp(priv->name,
				       BAD_CAST "add-resource"))
			    rights |= DACL_ADDRSRC;
			else if (!xmlStrcmp(priv->name,
				       BAD_CAST "remove-resource"))
			    rights |= DACL_RMRSRC;
			else if (!xmlStrcmp(priv->name,
				       BAD_CAST "admin"))
			    rights |= DACL_ADMIN;
			else {
			    /* DAV:not-supported-privilege */
			    txn->error.precond = DAV_SUPP_PRIV;
			    ret = HTTP_FORBIDDEN;
			    goto done;
			}
		    }
		    else {
			/* DAV:not-supported-privilege */
			txn->error.precond = DAV_SUPP_PRIV;
			ret = HTTP_FORBIDDEN;
			goto done;
		    }
		}
	    }

	    /* gotta have something to do! */
	    if (rights) {
		cyrus_acl_masktostr(rights, rightstr);
<<<<<<< HEAD
		if (overwrite) {
		    buf_printf(&acl, "%s%s\t%s\t",
			       deny ? "-" : "", userid, rightstr);
		}
		else {
		    buf_reset(&acl);
		    buf_printf(&acl, "%s%s", deny ? "-" : "+", rightstr);

		    r = mboxlist_setacl(&httpd_namespace, txn->req_tgt.mboxname,
					userid, buf_cstring(&acl),
					httpd_userisadmin || httpd_userisproxyadmin,
					httpd_userid, httpd_authstate);
		    if (r) {
			syslog(LOG_ERR, "mboxlist_setacl(%s) failed: %s",
			       txn->req_tgt.mboxname, error_message(r));
			txn->error.desc = error_message(r);
			ret = HTTP_SERVER_ERROR;
			goto done;
		    }
		}
	    }
	}
    }

    if (overwrite) {
	r = mboxlist_sync_setacls(txn->req_tgt.mboxname, buf_cstring(&acl));
	if (r) {
	    syslog(LOG_ERR, "mboxlist_sync_setacls(%s) failed: %s",
		   txn->req_tgt.mboxname, error_message(r));
	    txn->error.desc = error_message(r);
	    ret = HTTP_SERVER_ERROR;
	    goto done;
	}
	mailbox_set_acl(mailbox, buf_cstring(&acl), 0);
=======
		buf_printf(&acl, "%s\t%s\t", userid, rightstr);
	    }
	}
    }

    r = mboxlist_sync_setacls(mbentry->name, buf_cstring(&acl));
    if (r) {
	syslog(LOG_ERR, "mboxlist_setacl(%s) failed: %s",
	       mbentry->name, error_message(r));
	txn->error.desc = error_message(r);
	ret = HTTP_SERVER_ERROR;
	goto done;
>>>>>>> 81c940b7
    }

    response_header(HTTP_OK, txn);

  done:
    buf_free(&acl);
    if (indoc) xmlFreeDoc(indoc);
<<<<<<< HEAD
    mailbox_close(&mailbox);
=======
    mboxlist_entry_free(&mbentry);
>>>>>>> 81c940b7

    return ret;
}


/* Perform a COPY/MOVE request
 *
 * preconditions:
 *   *DAV:need-privileges
 */
int meth_copy(struct transaction_t *txn, void *params)
{
    struct meth_params *cparams = (struct meth_params *) params;
    int ret = HTTP_CREATED, r, precond, rights;
    const char **hdr;
    xmlURIPtr dest_uri;
    static struct request_target_t dest_tgt;  /* Parsed destination URL */
    struct backend *src_be = NULL, *dest_be = NULL;
    struct mailbox *src_mbox = NULL, *dest_mbox = NULL;
    mbentry_t *mbentry = NULL;
    struct dav_data *ddata;
    struct index_record src_rec;
    const char *etag = NULL;
    time_t lastmod = 0;
    unsigned flags = 0;
    void *src_davdb = NULL, *dest_davdb = NULL, *obj = NULL;
    struct buf msg_buf = BUF_INITIALIZER;

    /* Response should not be cached */
    txn->flags.cc |= CC_NOCACHE;

    /* Parse the source path */
    if ((r = cparams->parse_path(txn->req_uri->path,
				 &txn->req_tgt, &txn->error.desc))) return r;

    /* Make sure method is allowed (not allowed on collections yet) */
    if (!(txn->req_tgt.allow & ALLOW_WRITE)) return HTTP_NOT_ALLOWED;

    /* Check for mandatory Destination header */
    if (!(hdr = spool_getheader(txn->req_hdrs, "Destination"))) {
	txn->error.desc = "Missing Destination header\r\n";
	return HTTP_BAD_REQUEST;
    }

    /* Parse destination URI */
    if (!(dest_uri = parse_uri(METH_UNKNOWN, hdr[0], 1, &txn->error.desc))) {
	txn->error.desc = "Illegal Destination target URI";
	return HTTP_BAD_REQUEST;
    }

    /* Make sure source and dest resources are NOT the same */
    if (!strcmp(txn->req_uri->path, dest_uri->path)) {
	txn->error.desc = "Source and destination resources are the same\r\n";
	r = HTTP_FORBIDDEN;
    }

    /* Parse the destination path */
    if (!r) {
	r = cparams->parse_path(dest_uri->path, &dest_tgt, &txn->error.desc);
    }
    xmlFreeURI(dest_uri);

    if (r) return HTTP_FORBIDDEN;

    /* We don't yet handle COPY/MOVE on collections */
    if (!dest_tgt.resource) return HTTP_NOT_ALLOWED;

    /* Locate the source mailbox */
    if ((r = http_mlookup(txn->req_tgt.mboxname, &mbentry, NULL))) {
	syslog(LOG_ERR, "mlookup(%s) failed: %s",
	       txn->req_tgt.mboxname, error_message(r));
	txn->error.desc = error_message(r);

	switch (r) {
	case IMAP_PERMISSION_DENIED: return HTTP_FORBIDDEN;
	case IMAP_MAILBOX_NONEXISTENT: return HTTP_NOT_FOUND;
	default: return HTTP_SERVER_ERROR;
	}
    }

    /* Check ACL for current user on source mailbox */
    rights = httpd_myrights(httpd_authstate, mbentry->acl);
    if (((rights & DACL_READ) != DACL_READ) ||
	((txn->meth == METH_MOVE) && !(rights & DACL_RMRSRC))) {
	/* DAV:need-privileges */
	txn->error.precond = DAV_NEED_PRIVS;
	txn->error.resource = txn->req_tgt.path;
	txn->error.rights =
	    (rights & DACL_READ) != DACL_READ ? DACL_READ : DACL_RMRSRC;
	mboxlist_entry_free(&mbentry);
	return HTTP_NO_PRIVS;
    }

    if (mbentry->server) {
	/* Remote source mailbox */
	src_be = proxy_findserver(mbentry->server, &http_protocol, proxy_userid,
				  &backend_cached, NULL, NULL, httpd_in);
	mboxlist_entry_free(&mbentry);
	if (!src_be) return HTTP_UNAVAILABLE;
    }

    mboxlist_entry_free(&mbentry);

    /* Locate the destination mailbox */
    r = http_mlookup(dest_tgt.mboxname, &mbentry, NULL);
    if (r) {
	syslog(LOG_ERR, "mlookup(%s) failed: %s",
	       dest_tgt.mboxname, error_message(r));
	txn->error.desc = error_message(r);

	switch (r) {
	case IMAP_PERMISSION_DENIED: return HTTP_FORBIDDEN;
	case IMAP_MAILBOX_NONEXISTENT: return HTTP_NOT_FOUND;
	default: return HTTP_SERVER_ERROR;
	}
    }

    /* Check ACL for current user on destination */
    rights = httpd_myrights(httpd_authstate, mbentry->acl);
    if (!(rights & DACL_ADDRSRC) || !(rights & DACL_WRITECONT)) {
	/* DAV:need-privileges */
	txn->error.precond = DAV_NEED_PRIVS;
	txn->error.resource = dest_tgt.path;
	txn->error.rights =
	    !(rights & DACL_ADDRSRC) ? DACL_ADDRSRC : DACL_WRITECONT;
	mboxlist_entry_free(&mbentry);
	return HTTP_NO_PRIVS;
    }

    if (mbentry->server) {
	/* Remote destination mailbox */
	dest_be = proxy_findserver(mbentry->server, &http_protocol, proxy_userid,
				   &backend_cached, NULL, NULL, httpd_in);
	mboxlist_entry_free(&mbentry);
	if (!dest_be) return HTTP_UNAVAILABLE;
    }

    mboxlist_entry_free(&mbentry);

    if (src_be) {
	/* Remote source mailbox */
	/* XXX  Currently only supports standard Murder */

	if (!dest_be) return HTTP_NOT_ALLOWED;

	/* Replace cached Destination header with just the absolute path */
	hdr = spool_getheader(txn->req_hdrs, "Destination");
	strcpy((char *) hdr[0], dest_tgt.path);

	if (src_be == dest_be) {
	    /* Simply send the COPY to the backend */
	    return http_pipe_req_resp(src_be, txn);
	}

	/* This is the harder case: GET from source and PUT on destination */
	return http_proxy_copy(src_be, dest_be, txn);
    }

    /* Local Mailbox */

    if (txn->meth == METH_MOVE) {
	/* Open source mailbox for writiing */
	r = mailbox_open_iwl(txn->req_tgt.mboxname, &src_mbox);
    }
<<<<<<< HEAD
    else {
	/* Open source mailbox for reading */
	r = mailbox_open_irl(txn->req_tgt.mboxname, &src_mbox);
=======

    /* Open the DAV DB corresponding to the dest mailbox */
    dest_davdb = cparams->davdb.open_db(dest_mbox);

    /* Find message UID for the dest resource, if exists */
    cparams->davdb.lookup_resource(dest_davdb, dest_tgt.mboxname,
				   dest_tgt.resource, 0, (void **) &ddata, 0);
    /* XXX  Check errors */

    /* Finished our initial read of dest mailbox */
    mailbox_unlock_index(dest_mbox, NULL);

    /* Check any preconditions on destination */
    if ((hdr = spool_getheader(txn->req_hdrs, "Overwrite")) &&
	!strcmp(hdr[0], "F")) {

	if (ddata->rowid) {
	    /* Don't overwrite the destination resource */
	    ret = HTTP_PRECOND_FAILED;
	    goto done;
	}
	overwrite = OVERWRITE_NO;
>>>>>>> 81c940b7
    }
    if (r) {
	syslog(LOG_ERR, "mailbox_open_%s(%s) failed: %s",
	       txn->meth == METH_MOVE ? "iwl" : "irl",
	       txn->req_tgt.mboxname, error_message(r));
	txn->error.desc = error_message(r);
	ret = HTTP_SERVER_ERROR;
	goto done;
    }

    /* Open the DAV DB corresponding to the src mailbox */
    src_davdb = cparams->davdb.open_db(src_mbox);

    /* Find message UID for the source resource */
    cparams->davdb.lookup_resource(src_davdb, txn->req_tgt.mboxname,
				   txn->req_tgt.resource, 0, (void **) &ddata, 0);
    if (!ddata->rowid) {
	ret = HTTP_NOT_FOUND;
	goto done;
    }

    if (ddata->imap_uid) {
	/* Mapped URL - Fetch index record for the resource */
	r = mailbox_find_index_record(src_mbox, ddata->imap_uid, &src_rec, NULL);
	if (r) {
	    txn->error.desc = error_message(r);
	    ret = HTTP_SERVER_ERROR;
	    goto done;
	}

	etag = message_guid_encode(&src_rec.guid);
	lastmod = src_rec.internaldate;
    }
    else {
	/* Unmapped URL (empty resource) */
	etag = NULL_ETAG;
	lastmod = ddata->creationdate;
    }

    /* Check any preconditions on source */
    precond = cparams->check_precond(txn, (void **) ddata, etag, lastmod);

    switch (precond) {
    case HTTP_OK:
	break;

    case HTTP_LOCKED:
	txn->error.precond = DAV_NEED_LOCK_TOKEN;
	txn->error.resource = txn->req_tgt.path;

    default:
	/* We failed a precondition - don't perform the request */
	ret = precond;
	goto done;
    }

    /* Load message containing the resource and parse data */
    mailbox_map_record(src_mbox, &src_rec, &msg_buf);
    obj = cparams->mime_types[0].from_string(buf_base(&msg_buf) +
					     src_rec.header_size);
    buf_free(&msg_buf);

    if (txn->meth != METH_MOVE) {
	/* Done with source mailbox */
	mailbox_unlock_index(src_mbox, NULL);
    }

    /* Open dest mailbox for writing */
    r = mailbox_open_iwl(dest_tgt.mboxname, &dest_mbox);
    if (r) {
	syslog(LOG_ERR, "mailbox_open_iwl(%s) failed: %s",
	       dest_tgt.mboxname, error_message(r));
	txn->error.desc = error_message(r);
	ret = HTTP_SERVER_ERROR;
	goto done;
    }

    /* Open the DAV DB corresponding to the dest mailbox */
    dest_davdb = cparams->davdb.open_db(dest_mbox);

    /* Find message UID for the dest resource, if exists */
    cparams->davdb.lookup_resource(dest_davdb, dest_tgt.mboxname,
				   dest_tgt.resource, 0, (void **) &ddata);
    /* XXX  Check errors */

    /* Check any preconditions on destination */
    if ((hdr = spool_getheader(txn->req_hdrs, "Overwrite")) &&
	!strcmp(hdr[0], "F")) {

	if (ddata->rowid) {
	    /* Don't overwrite the destination resource */
	    ret = HTTP_PRECOND_FAILED;
	    goto done;
	}
    }

    if (get_preferences(txn) & PREFER_REP) flags |= PREFER_REP;
    if ((txn->meth == METH_MOVE) && (dest_mbox == src_mbox))
	flags |= NO_DUP_CHECK;

    /* Store the resource at destination */
    ret = cparams->copy(txn, obj, dest_mbox,
			dest_tgt.resource, dest_davdb, flags);

    /* we're done, no need to keep this */
    mailbox_unlock_index(dest_mbox, NULL);

    /* For MOVE, we need to delete the source resource */
    if ((txn->meth == METH_MOVE) &&
	(ret == HTTP_CREATED || ret == HTTP_NO_CONTENT)) {

<<<<<<< HEAD
	/* Expunge the source message */
	src_rec.system_flags |= FLAG_EXPUNGED;
	if ((r = mailbox_rewrite_index_record(src_mbox, &src_rec))) {
	    syslog(LOG_ERR, "expunging src record (%s) failed: %s",
		   txn->req_tgt.mboxname, error_message(r));
	    txn->error.desc = error_message(r);
	    ret = HTTP_SERVER_ERROR;
=======
	/* Find message UID for the source resource */
	cparams->davdb.lookup_resource(src_davdb, txn->req_tgt.mboxname,
				       txn->req_tgt.resource, 0, (void **) &ddata, 0);
	/* XXX  Check errors */

	/* Fetch index record for the source resource */
	if (ddata->imap_uid &&
	    !mailbox_find_index_record(src_mbox, ddata->imap_uid, &src_rec, NULL)) {

	    /* Expunge the source message */
	    src_rec.system_flags |= FLAG_EXPUNGED;
	    if ((r = mailbox_rewrite_index_record(src_mbox, &src_rec))) {
		syslog(LOG_ERR, "expunging src record (%s) failed: %s",
		       txn->req_tgt.mboxname, error_message(r));
		txn->error.desc = error_message(r);
		ret = HTTP_SERVER_ERROR;
		goto done;
	    }
>>>>>>> 81c940b7
	}
    }

  done:
    if (ret == HTTP_CREATED) {
	/* Tell client where to find the new resource */
	txn->location = dest_tgt.path;
    }
    else {
	/* Don't confuse client by providing ETag of Destination resource */
	txn->resp_body.etag = NULL;
    }

    if (obj) cparams->mime_types[0].free(obj);
    if (dest_davdb) cparams->davdb.close_db(dest_davdb);
    mailbox_close(&dest_mbox);
    if (src_davdb) cparams->davdb.close_db(src_davdb);
    mailbox_close(&src_mbox);

    return ret;
}

/* this is when a user tries to delete a mailbox that they don't own, and don't
 * have permission to delete */
static int remove_user_acl(const char *userid, const char *mboxname)
{
    return mboxlist_setacl(&httpd_namespace, mboxname, userid, /*rights*/NULL,
			   /*isadmin*/1, httpd_userid, httpd_authstate);
}

/* Perform a DELETE request */
int meth_delete(struct transaction_t *txn, void *params)
{
    struct meth_params *dparams = (struct meth_params *) params;
    int ret = HTTP_NO_CONTENT, r = 0, precond, rights, needrights;
    struct buf synctoken = BUF_INITIALIZER;
    struct mboxevent *mboxevent = NULL;
    struct mailbox *mailbox = NULL;
    mbentry_t *mbentry = NULL;
    struct dav_data *ddata;
    struct index_record record;
    const char *etag = NULL;
    time_t lastmod = 0;
    void *davdb = NULL;

    /* Response should not be cached */
    txn->flags.cc |= CC_NOCACHE;

    /* Parse the path */
    r = dparams->parse_path(txn->req_uri->path,
				 &txn->req_tgt, &txn->error.desc);
    if (r) return r;

    /* Make sure method is allowed */
    if (!(txn->req_tgt.allow & ALLOW_DELETE)) return HTTP_NOT_ALLOWED;

    /* Locate the mailbox */
    r = http_mlookup(txn->req_tgt.mboxname, &mbentry, NULL);
    if (r) {
	syslog(LOG_ERR, "mlookup(%s) failed: %s",
	       txn->req_tgt.mboxname, error_message(r));
	txn->error.desc = error_message(r);

	switch (r) {
	case IMAP_PERMISSION_DENIED: return HTTP_FORBIDDEN;
	case IMAP_MAILBOX_NONEXISTENT: return HTTP_NOT_FOUND;
	default: return HTTP_SERVER_ERROR;
	}
    }

    /* Check ACL for current user */
    rights = httpd_myrights(httpd_authstate, mbentry->acl);
    needrights = txn->req_tgt.resource ? DACL_RMRSRC : DACL_RMCOL;
    if (!(rights & needrights)) {
	mboxlist_entry_free(&mbentry);
	/* special case delete mailbox where not the owner */
	if (!txn->req_tgt.resource && !mboxname_userownsmailbox(httpd_userid, txn->req_tgt.mboxname))
	    if (!remove_user_acl(httpd_userid, txn->req_tgt.mboxname))
		return HTTP_OK;
	/* DAV:need-privileges */
	txn->error.precond = DAV_NEED_PRIVS;
	txn->error.resource = txn->req_tgt.path;
	return HTTP_NO_PRIVS;
    }

    if (mbentry->server) {
	/* Remote mailbox */
	struct backend *be;

	be = proxy_findserver(mbentry->server, &http_protocol, proxy_userid,
			      &backend_cached, NULL, NULL, httpd_in);
	mboxlist_entry_free(&mbentry);
	if (!be) return HTTP_UNAVAILABLE;

	return http_pipe_req_resp(be, txn);
    }

    mboxlist_entry_free(&mbentry);

    /* Local Mailbox */

    if (!txn->req_tgt.resource) {
	/* DELETE collection */

	/* Open mailbox for reading */
	r = mailbox_open_irl(txn->req_tgt.mboxname, &mailbox);
	if (r) {
	    syslog(LOG_ERR, "http_mailbox_open(%s) failed: %s",
		   txn->req_tgt.mboxname, error_message(r));
	    txn->error.desc = error_message(r);
	    return HTTP_SERVER_ERROR;
	}

	/* Open the DAV DB corresponding to the mailbox */
	davdb = dparams->davdb.open_db(mailbox);

	/* Do any special processing */
	if (dparams->delete) dparams->delete(txn, mailbox, NULL, NULL);

	mailbox_close(&mailbox);

	mboxevent = mboxevent_new(EVENT_MAILBOX_DELETE);

	if (mboxlist_delayed_delete_isenabled()) {
	    r = mboxlist_delayed_deletemailbox(txn->req_tgt.mboxname,
				       httpd_userisadmin || httpd_userisproxyadmin,
				       httpd_userid, httpd_authstate, mboxevent,
				       /*checkack*/1, /*force*/0);
	}
	else {
	    r = mboxlist_deletemailbox(txn->req_tgt.mboxname,
				       httpd_userisadmin || httpd_userisproxyadmin,
				       httpd_userid, httpd_authstate, mboxevent,
				       /*checkack*/1, /*localonly*/0, /*force*/0);
	}
	if (r == IMAP_PERMISSION_DENIED) ret = HTTP_FORBIDDEN;
	else if (r == IMAP_MAILBOX_NONEXISTENT) ret = HTTP_NOT_FOUND;
	else if (r) ret = HTTP_SERVER_ERROR;

	goto done;
    }

    /* DELETE resource */

    /* Open mailbox for writing */
    r = mailbox_open_iwl(txn->req_tgt.mboxname, &mailbox);
    if (r) {
	syslog(LOG_ERR, "http_mailbox_open(%s) failed: %s",
	       txn->req_tgt.mboxname, error_message(r));
	txn->error.desc = error_message(r);
	ret = HTTP_SERVER_ERROR;
	goto done;
    }

    /* Open the DAV DB corresponding to the mailbox */
    davdb = dparams->davdb.open_db(mailbox);

    /* Find message UID for the resource, if exists */
    dparams->davdb.lookup_resource(davdb, txn->req_tgt.mboxname,
				   txn->req_tgt.resource, 0, (void **) &ddata, 0);
    if (!ddata->rowid) {
	ret = HTTP_NOT_FOUND;
	goto done;
    }

    memset(&record, 0, sizeof(struct index_record));
    if (ddata->imap_uid) {
	/* Mapped URL - Fetch index record for the resource */
	r = mailbox_find_index_record(mailbox, ddata->imap_uid, &record, NULL);
	if (r) {
	    txn->error.desc = error_message(r);
	    ret = HTTP_SERVER_ERROR;
	    goto done;
	}

	etag = message_guid_encode(&record.guid);
	lastmod = record.internaldate;
    }
    else {
	/* Unmapped URL (empty resource) */
	etag = NULL_ETAG;
	lastmod = ddata->creationdate;
    }

    /* Check any preconditions */
    precond = dparams->check_precond(txn, (void *) ddata, etag, lastmod);

    switch (precond) {
    case HTTP_OK:
	break;

    case HTTP_LOCKED:
	txn->error.precond = DAV_NEED_LOCK_TOKEN;
	txn->error.resource = txn->req_tgt.path;

    default:
	/* We failed a precondition - don't perform the request */
	ret = precond;
	goto done;
    }

    if (record.uid) {
	/* Expunge the resource */
	record.system_flags |= FLAG_EXPUNGED;

	mboxevent = mboxevent_new(EVENT_MESSAGE_EXPUNGE);

	r = mailbox_rewrite_index_record(mailbox, &record);

	if (r) {
	    syslog(LOG_ERR, "expunging record (%s) failed: %s",
		   txn->req_tgt.mboxname, error_message(r));
	    txn->error.desc = error_message(r);
	    ret = HTTP_SERVER_ERROR;
	    goto done;
	}

	mboxevent_extract_record(mboxevent, mailbox, &record);
	mboxevent_extract_mailbox(mboxevent, mailbox);
	mboxevent_set_numunseen(mboxevent, mailbox, -1);
	mboxevent_set_access(mboxevent, NULL, NULL, httpd_userid, txn->req_tgt.mboxname, 0);
    }

    /* Do any special processing */
    if (dparams->delete) dparams->delete(txn, mailbox, &record, ddata);

    get_synctoken(mailbox, &synctoken);
    txn->resp_body.synctoken = buf_cstring(&synctoken);

    write_body(ret, txn, NULL, 0);

    buf_free(&synctoken);

  done:
    if (davdb) dparams->davdb.close_db(davdb);
    mailbox_close(&mailbox);

    if (!r)
	mboxevent_notify(mboxevent);
    mboxevent_free(&mboxevent);

    return ret;
}


/* Perform a GET/HEAD request on a DAV resource */
int meth_get_dav(struct transaction_t *txn, void *params)
{
    struct meth_params *gparams = (struct meth_params *) params;
    const char **hdr;
    struct mime_type_t *mime = NULL;
    int ret = 0, r, precond, rights;
    const char *data = NULL;
<<<<<<< HEAD
    unsigned long datalen = 0, offset = 0;
    struct buf msg_buf = BUF_INITIALIZER;
=======
    unsigned long datalen, offset;
    struct buf msg_buf = BUF_INITIALIZER, synctoken = BUF_INITIALIZER;
>>>>>>> 81c940b7
    struct resp_body_t *resp_body = &txn->resp_body;
    struct mailbox *mailbox = NULL;
    mbentry_t *mbentry = NULL;
    struct dav_data *ddata;
    struct index_record record;
    const char *etag = NULL;
    time_t lastmod = 0;
    void *davdb = NULL;
    char *freeme = NULL;

    /* Parse the path */
    ret = gparams->parse_path(txn->req_uri->path,
			      &txn->req_tgt, &txn->error.desc);
    if (ret) return ret;

    if (!txn->req_tgt.resource) {
	/* Do any collection processing */
	if (gparams->get) return gparams->get(txn, NULL, NULL, NULL);

	/* We don't handle GET on a collection */
	return HTTP_NO_CONTENT;
    }

    if (gparams->mime_types) {
	/* Check requested MIME type:
	   1st entry in gparams->mime_types array MUST be default MIME type */
	if ((hdr = spool_getheader(txn->req_hdrs, "Accept")))
	    mime = get_accept_type(hdr, gparams->mime_types);
	else mime = gparams->mime_types;
	if (!mime) return HTTP_NOT_ACCEPTABLE;
    }

    /* Locate the mailbox */
    r = http_mlookup(txn->req_tgt.mboxname, &mbentry, NULL);
    if (r) {
	syslog(LOG_ERR, "mlookup(%s) failed: %s",
	       txn->req_tgt.mboxname, error_message(r));
	txn->error.desc = error_message(r);

	switch (r) {
	case IMAP_PERMISSION_DENIED: return HTTP_FORBIDDEN;
	case IMAP_MAILBOX_NONEXISTENT: return HTTP_NOT_FOUND;
	default: return HTTP_SERVER_ERROR;
	}
    }

    /* Check ACL for current user */
    rights = httpd_myrights(httpd_authstate, mbentry->acl);
    if (!(rights & DACL_READ)) {
	/* DAV:need-privileges */
	txn->error.precond = DAV_NEED_PRIVS;
	txn->error.resource = txn->req_tgt.path;
	txn->error.rights = DACL_READ;
	mboxlist_entry_free(&mbentry);
	return HTTP_NO_PRIVS;
    }

    if (mbentry->server) {
	/* Remote mailbox */
	struct backend *be;

	be = proxy_findserver(mbentry->server, &http_protocol, proxy_userid,
			      &backend_cached, NULL, NULL, httpd_in);
	mboxlist_entry_free(&mbentry);
	if (!be) return HTTP_UNAVAILABLE;

	return http_pipe_req_resp(be, txn);
    }

    mboxlist_entry_free(&mbentry);

    /* Local Mailbox */

    /* Open mailbox for reading */
    r = mailbox_open_irl(txn->req_tgt.mboxname, &mailbox);
    if (r) {
	syslog(LOG_ERR, "http_mailbox_open(%s) failed: %s",
	       txn->req_tgt.mboxname, error_message(r));
	goto done;
    }

    /* Open the DAV DB corresponding to the mailbox */
    davdb = gparams->davdb.open_db(mailbox);

    /* Find message UID for the resource */
    gparams->davdb.lookup_resource(davdb, txn->req_tgt.mboxname,
				   txn->req_tgt.resource, 0, (void **) &ddata, 0);
    if (!ddata->rowid) {
	ret = HTTP_NOT_FOUND;
	goto done;
    }

    memset(&record, 0, sizeof(struct index_record));
    if (ddata->imap_uid) {
	/* Mapped URL - Fetch index record for the resource */
	r = mailbox_find_index_record(mailbox, ddata->imap_uid, &record, NULL);
	if (r) {
	    txn->error.desc = error_message(r);
	    ret = HTTP_SERVER_ERROR;
	    goto done;
	}

	txn->flags.ranges = 1;
	etag = message_guid_encode(&record.guid);
	lastmod = record.internaldate;
    }
    else {
	/* Unmapped URL (empty resource) */
	txn->flags.ranges = 0;
	etag = NULL_ETAG;
	lastmod = ddata->creationdate;
    }

    /* Check any preconditions, including range request */
    precond = gparams->check_precond(txn, (void *) ddata, etag, lastmod);

    switch (precond) {
    case HTTP_OK:
    case HTTP_PARTIAL:
    case HTTP_NOT_MODIFIED:
	/* Fill in ETag, Last-Modified, Expires, and Cache-Control */
	resp_body->etag = etag;
	resp_body->lastmod = lastmod;
	resp_body->maxage = 3600;	/* 1 hr */
	txn->flags.cc |= CC_MAXAGE | CC_REVALIDATE;  /* don't use stale data */

	if (precond != HTTP_NOT_MODIFIED) break;

    default:
	/* We failed a precondition - don't perform the request */
	ret = precond;
	goto done;
    }

    /* Do any special processing */
    if (gparams->get) {
	ret = gparams->get(txn, mailbox, &record, ddata);
	if (ret) goto done;
    }

    if (record.uid) {
	if (mime) {
	    txn->flags.vary |= VARY_ACCEPT;
	    resp_body->type = mime->content_type;
	}

	/* Resource length doesn't include RFC 5322 header */
	offset = record.header_size;
	datalen = record.size - offset;

	if (txn->meth == METH_GET) {
	    /* Load message containing the resource */
	    r = mailbox_map_record(mailbox, &record, &msg_buf);
	    if (r) goto done;

	    /* iCalendar data in response should not be transformed */
	    txn->flags.cc |= CC_NOTRANSFORM;

	    data = buf_base(&msg_buf) + offset;

	    if (mime != gparams->mime_types) {
		/* Not the storage format - convert into requested MIME type */
		void *obj = gparams->mime_types[0].from_string(data);

		data = freeme = mime->to_string(obj);
		datalen = strlen(data);
		gparams->mime_types[0].free(obj);
	    }
	}
    }

    r = get_synctoken(mailbox, &synctoken);
    if (r) goto done;
    resp_body->synctoken = buf_cstring(&synctoken);

    write_body(precond, txn, data, datalen);

    buf_free(&msg_buf);

  done:
    buf_free(&synctoken);

    if (davdb) gparams->davdb.close_db(davdb);
    if (r) {
	txn->error.desc = error_message(r);
	ret = HTTP_SERVER_ERROR;
    }
    free(freeme);
    mailbox_close(&mailbox);

    return ret;
}


/* Perform a LOCK request
 *
 * preconditions:
 *   DAV:need-privileges
 *   DAV:no-conflicting-lock
 *   DAV:lock-token-submitted
 */
int meth_lock(struct transaction_t *txn, void *params)
{
    struct meth_params *lparams = (struct meth_params *) params;
    int ret = HTTP_OK, r, precond, rights;
    struct mailbox *mailbox = NULL;
    mbentry_t *mbentry = NULL;
    struct dav_data *ddata;
    struct index_record oldrecord;
    const char *etag;
    time_t lastmod;
    xmlDocPtr indoc = NULL, outdoc = NULL;
    xmlNodePtr root = NULL;
    xmlNsPtr ns[NUM_NAMESPACE];
    xmlChar *owner = NULL;
    time_t now = time(NULL);
    void *davdb = NULL;

    /* XXX  We ignore Depth and Timeout header fields */

    /* Response should not be cached */
    txn->flags.cc |= CC_NOCACHE;

    /* Parse the path */
    if ((r = lparams->parse_path(txn->req_uri->path,
				 &txn->req_tgt, &txn->error.desc))) return r;

    /* Make sure method is allowed (only allowed on resources) */
    if (!(txn->req_tgt.allow & ALLOW_WRITE)) return HTTP_NOT_ALLOWED; 

    /* Locate the mailbox */
    r = http_mlookup(txn->req_tgt.mboxname, &mbentry, NULL);
    if (r) {
	syslog(LOG_ERR, "mlookup(%s) failed: %s",
	       txn->req_tgt.mboxname, error_message(r));
	txn->error.desc = error_message(r);

	switch (r) {
	case IMAP_PERMISSION_DENIED: return HTTP_FORBIDDEN;
	case IMAP_MAILBOX_NONEXISTENT: return HTTP_NOT_FOUND;
	default: return HTTP_SERVER_ERROR;
	}
    }

    /* Check ACL for current user */
    rights = httpd_myrights(httpd_authstate, mbentry->acl);
    if (!(rights & DACL_WRITECONT) || !(rights & DACL_ADDRSRC)) {
	/* DAV:need-privileges */
	txn->error.precond = DAV_NEED_PRIVS;
	txn->error.resource = txn->req_tgt.path;
	txn->error.rights =
	    !(rights & DACL_WRITECONT) ? DACL_WRITECONT : DACL_ADDRSRC;
	mboxlist_entry_free(&mbentry);
	return HTTP_NO_PRIVS;
    }

    if (mbentry->server) {
	/* Remote mailbox */
	struct backend *be;

	be = proxy_findserver(mbentry->server, &http_protocol, proxy_userid,
			      &backend_cached, NULL, NULL, httpd_in);
	mboxlist_entry_free(&mbentry);
	if (!be) return HTTP_UNAVAILABLE;

	return http_pipe_req_resp(be, txn);
    }

    mboxlist_entry_free(&mbentry);

    /* Local Mailbox */

    /* Open mailbox for reading */
    r = mailbox_open_irl(txn->req_tgt.mboxname, &mailbox);
    if (r) {
	syslog(LOG_ERR, "http_mailbox_open(%s) failed: %s",
	       txn->req_tgt.mboxname, error_message(r));
	txn->error.desc = error_message(r);
	ret = HTTP_SERVER_ERROR;
	goto done;
    }

    /* Open the DAV DB corresponding to the mailbox */
    davdb = lparams->davdb.open_db(mailbox);

    /* Find message UID for the resource, if exists */
    lparams->davdb.lookup_resource(davdb, txn->req_tgt.mboxname,
				   txn->req_tgt.resource, 1, (void *) &ddata, 0);

    if (ddata->imap_uid) {
	/* Locking existing resource */

	/* Fetch index record for the resource */
	r = mailbox_find_index_record(mailbox, ddata->imap_uid, &oldrecord, NULL);
	if (r) {
	    txn->error.desc = error_message(r);
	    ret = HTTP_SERVER_ERROR;
	    goto done;
	}

	etag = message_guid_encode(&oldrecord.guid);
	lastmod = oldrecord.internaldate;
    }
    else if (ddata->rowid) {
	/* Unmapped URL (empty resource) */
	etag = NULL_ETAG;
	lastmod = ddata->creationdate;
    }
    else {
	/* New resource */
	etag = NULL;
	lastmod = 0;

	ddata->creationdate = now;
	ddata->mailbox = mailbox->name;
	ddata->resource = txn->req_tgt.resource;
    }

    /* Check any preconditions */
    precond = lparams->check_precond(txn, ddata, etag, lastmod);

    switch (precond) {
    case HTTP_OK:
	break;

    case HTTP_LOCKED:
	if (strcmp(ddata->lock_ownerid, httpd_userid))
	    txn->error.precond = DAV_LOCKED;
	else
	    txn->error.precond = DAV_NEED_LOCK_TOKEN;
	txn->error.resource = txn->req_tgt.path;

    default:
	/* We failed a precondition - don't perform the request */
	ret = precond;
	goto done;
    }

    if (ddata->lock_expire <= now) {
	/* Create new lock */
	xmlNodePtr node, sub;
	unsigned owner_is_href = 0;

	/* Parse the required body */
	ret = parse_xml_body(txn, &root);
	if (!ret && !root) {
	    txn->error.desc = "Missing request body";
	    ret = HTTP_BAD_REQUEST;
	}
	if (ret) goto done;

	/* Check for correct root element */
	indoc = root->doc;
	if (xmlStrcmp(root->name, BAD_CAST "lockinfo")) {
	    txn->error.desc = "Incorrect root element in XML request\r\n";
	    ret = HTTP_BAD_MEDIATYPE;
	    goto done;
	}

	/* Parse elements of lockinfo */
	for (node = root->children; node; node = node->next) {
	    if (node->type != XML_ELEMENT_NODE) continue;

	    if (!xmlStrcmp(node->name, BAD_CAST "lockscope")) {
		/* Find child element of lockscope */
		for (sub = node->children;
		     sub && sub->type != XML_ELEMENT_NODE; sub = sub->next);
		/* Make sure its an exclusive element */
		if (!sub || xmlStrcmp(sub->name, BAD_CAST "exclusive")) {
		    txn->error.desc = "Only exclusive locks are supported";
		    ret = HTTP_BAD_REQUEST;
		    goto done;
		}
	    }
	    else if (!xmlStrcmp(node->name, BAD_CAST "locktype")) {
		/* Find child element of locktype */
		for (sub = node->children;
		     sub && sub->type != XML_ELEMENT_NODE; sub = sub->next);
		/* Make sure its a write element */
		if (!sub || xmlStrcmp(sub->name, BAD_CAST "write")) {
		    txn->error.desc = "Only write locks are supported";
		    ret = HTTP_BAD_REQUEST;
		    goto done;
		}
	    }
	    else if (!xmlStrcmp(node->name, BAD_CAST "owner")) {
		/* Find child element of owner */
		for (sub = node->children;
		     sub && sub->type != XML_ELEMENT_NODE; sub = sub->next);
		if (!sub) {
		    owner = xmlNodeGetContent(node);
		}
		/* Make sure its a href element */
		else if (xmlStrcmp(sub->name, BAD_CAST "href")) {
		    ret = HTTP_BAD_REQUEST;
		    goto done;
		}
		else {
		    owner_is_href = 1;
		    owner = xmlNodeGetContent(sub);
		}
	    }
	}

	ddata->lock_ownerid = httpd_userid;
	if (owner) ddata->lock_owner = (const char *) owner;

	/* Construct lock-token */
	assert(!buf_len(&txn->buf));
	buf_printf(&txn->buf, XML_NS_CYRUS "lock/%s-%x-%u",
		   mailbox->uniqueid, strhash(txn->req_tgt.resource),
		   owner_is_href);

	ddata->lock_token = buf_cstring(&txn->buf);
    }

    /* Update lock expiration */
    ddata->lock_expire = now + 300;  /* 5 min */

    /* Start construction of our prop response */
    if (!(root = init_xml_response("prop", NS_DAV, root, ns))) {
	ret = HTTP_SERVER_ERROR;
	txn->error.desc = "Unable to create XML response\r\n";
	goto done;
    }

    outdoc = root->doc;
    root = xmlNewChild(root, NULL, BAD_CAST "lockdiscovery", NULL);
    xml_add_lockdisc(root, txn->req_tgt.path, (struct dav_data *) ddata);

    lparams->davdb.write_resourceLOCKONLY(davdb, ddata, 1);

    txn->resp_body.lock = ddata->lock_token;

    if (!ddata->rowid) {
	ret = HTTP_CREATED;

	/* Tell client about the new resource */
	txn->resp_body.etag = NULL_ETAG;

	/* Tell client where to find the new resource */
	txn->location = txn->req_tgt.path;
    }
    else ret = HTTP_OK;

    xml_response(ret, txn, outdoc);
    ret = 0;

  done:
    if (davdb) lparams->davdb.close_db(davdb);
    mailbox_close(&mailbox);
    if (outdoc) xmlFreeDoc(outdoc);
    if (indoc) xmlFreeDoc(indoc);
    if (owner) xmlFree(owner);

    return ret;
}


/* Perform a MKCOL/MKCALENDAR request */
/*
 * preconditions:
 *   DAV:resource-must-be-null
 *   DAV:need-privileges
 *   DAV:valid-resourcetype
 *   CALDAV:calendar-collection-location-ok
 *   CALDAV:valid-calendar-data (CALDAV:calendar-timezone)
 */
int meth_mkcol(struct transaction_t *txn, void *params)
{
    struct meth_params *mparams = (struct meth_params *) params;
    int ret = 0, r = 0;
    xmlDocPtr indoc = NULL, outdoc = NULL;
    xmlNodePtr root = NULL, instr = NULL;
    xmlNsPtr ns[NUM_NAMESPACE];
    char *partition = NULL;
    struct proppatch_ctx pctx;
    struct mailbox *mailbox = NULL;

    memset(&pctx, 0, sizeof(struct proppatch_ctx));

    /* Response should not be cached */
    txn->flags.cc |= CC_NOCACHE;

    /* Parse the path */
    if ((r = mparams->parse_path(txn->req_uri->path,
				 &txn->req_tgt, &txn->error.desc))) {
	txn->error.precond = CALDAV_LOCATION_OK;
	return HTTP_FORBIDDEN;
    }

    /* Make sure method is allowed (only allowed on home-set) */
    if (!(txn->req_tgt.allow & ALLOW_WRITECOL)) {
	txn->error.precond = CALDAV_LOCATION_OK;
	return HTTP_FORBIDDEN;
    }

    /* Check if we are allowed to create the mailbox */
    r = mboxlist_createmailboxcheck(txn->req_tgt.mboxname, 0, NULL,
				    httpd_userisadmin || httpd_userisproxyadmin,
				    httpd_userid, httpd_authstate,
				    NULL, &partition, 0);
    switch (r) {
    case 0:
	break;

    case IMAP_MAILBOX_EXISTS:
	txn->error.precond = DAV_RSRC_EXISTS;
	ret = HTTP_FORBIDDEN;
	goto done;

    case IMAP_PERMISSION_DENIED:
	ret = HTTP_NO_PRIVS;
	goto done;

    default:
	ret = HTTP_SERVER_ERROR;
	txn->error.desc = error_message(r);
	goto done;
    }

    if (!config_partitiondir(partition)) {
	/* Invalid partition, assume its a server (remote mailbox) */
	char *server = partition, *p;
	struct backend *be;

	/* Trim remote partition */
	p = strchr(server, '!');
	if (p) *p++ = '\0';

	be = proxy_findserver(server, &http_protocol, proxy_userid,
			      &backend_cached, NULL, NULL, httpd_in);

	if (!be) ret = HTTP_UNAVAILABLE;
	else ret = http_pipe_req_resp(be, txn);

	goto done;
    }

    /* Local Mailbox */

    /* Parse the MKCOL/MKCALENDAR body, if exists */
    ret = parse_xml_body(txn, &root);
    if (ret) goto done;

    if (root) {
	/* Check for correct root element */
	indoc = root->doc;

	if (txn->meth == METH_MKCOL)
	    r = xmlStrcmp(root->name, BAD_CAST "mkcol");
	else
	    r = xmlStrcmp(root->name, BAD_CAST mparams->mkcol.xml_req);
	if (r) {
	    txn->error.desc = "Incorrect root element in XML request\r\n";
	    ret = HTTP_BAD_MEDIATYPE;
	    goto done;
	}

	instr = root->children;
    }

    /* Create the mailbox */
    r = mboxlist_createmailbox(txn->req_tgt.mboxname, mparams->mkcol.mbtype,
			       partition,
			       httpd_userisadmin || httpd_userisproxyadmin,
			       httpd_userid, httpd_authstate,
			       /*localonly*/0, /*forceuser*/0,
			       /*dbonly*/0, /*notify*/0,
			       &mailbox);

    if (instr && !r) {
	/* Start construction of our mkcol/mkcalendar response */
	if (txn->meth == METH_MKCOL)
	    root = init_xml_response("mkcol-response", NS_DAV, root, ns);
	else
	    root = init_xml_response(mparams->mkcol.xml_resp,
				     mparams->mkcol.xml_ns, root, ns);
	if (!root) {
	    ret = HTTP_SERVER_ERROR;
	    txn->error.desc = "Unable to create XML response\r\n";
	    goto done;
	}

	outdoc = root->doc;

	/* Populate our proppatch context */
	pctx.req_tgt = &txn->req_tgt;
	pctx.meth = txn->meth;
	pctx.mailbox = mailbox;
	pctx.lprops = mparams->lprops;
	pctx.root = root;
	pctx.ns = ns;
	pctx.tid = NULL;
	pctx.err = &txn->error;
	pctx.ret = &r;

	/* Execute the property patch instructions */
	if (!r) ret = do_proppatch(&pctx, instr);

	if (ret || r) {
	    /* Something failed.  Abort the txn and change the OK status */

	    if (!ret) {
		/* Error response MUST be a multistatus */
		xmlNodeSetName(root, BAD_CAST "multistatus");
		xmlSetNs(root, ns[NS_DAV]);

		/* Output the XML response */
		xml_response(HTTP_MULTI_STATUS, txn, outdoc);
		ret = 0;
	    }

	    goto done;
	}
    }

    if (!r) ret = HTTP_CREATED;
    else if (r == IMAP_PERMISSION_DENIED) ret = HTTP_NO_PRIVS;
    else if (r == IMAP_MAILBOX_EXISTS) {
	txn->error.precond = DAV_RSRC_EXISTS;
	ret = HTTP_FORBIDDEN;
    }
    else if (r) {
	txn->error.desc = error_message(r);
	ret = HTTP_SERVER_ERROR;
    }

  done:
    buf_free(&pctx.buf);
    mailbox_close(&mailbox);

    if (partition) free(partition);
    if (outdoc) xmlFreeDoc(outdoc);
    if (indoc) xmlFreeDoc(indoc);

    return ret;
}


/* dav_foreach() callback to find props on a resource */
int propfind_by_resource(void *rock, void *data)
{
    struct propfind_ctx *fctx = (struct propfind_ctx *) rock;
    struct dav_data *ddata = (struct dav_data *) data;
    struct index_record record;
    char *p;
    size_t len;
    int r, ret = 0;

    /* Append resource name to URL path */
    if (!fctx->req_tgt->resource) {
	len = strlen(fctx->req_tgt->path);
	p = fctx->req_tgt->path + len;
    }
    else {
	p = fctx->req_tgt->resource;
	len = p - fctx->req_tgt->path;
    }

    if (p[-1] != '/') {
	*p++ = '/';
	len++;
    }
    strlcpy(p, ddata->resource, MAX_MAILBOX_PATH - len);
    fctx->req_tgt->resource = p;
    fctx->req_tgt->reslen = strlen(p);

    fctx->data = data;
    if (ddata->imap_uid && !fctx->record) {
	/* Fetch index record for the resource */
	r = mailbox_find_index_record(fctx->mailbox, ddata->imap_uid, &record, NULL);
	/* XXX  Check errors */

	fctx->record = r ? NULL : &record;
    }

    if (!ddata->imap_uid || !fctx->record) {
	/* Add response for missing target */
	ret = xml_add_response(fctx, HTTP_NOT_FOUND, 0);
    }
    else if (!fctx->filter || fctx->filter(fctx, data)) {
	/* Add response for target */
	ret = xml_add_response(fctx, 0, 0);
    }

    buf_free(&fctx->msg_buf);
    fctx->record = NULL;
    fctx->data = NULL;

    return ret;
}


/* mboxlist_findall() callback to find props on a collection */
int propfind_by_collection(char *mboxname, int matchlen,
			   int maycreate __attribute__((unused)),
			   void *rock)
{
    struct propfind_ctx *fctx = (struct propfind_ctx *) rock;
    mbentry_t *mbentry = NULL;
    struct buf writebuf = BUF_INITIALIZER;
    struct mboxname_parts parts;
    struct mailbox *mailbox = NULL;
    char *p;
    size_t len;
    int r = 0, rights, root = 1;

    mboxname_init_parts(&parts);

    /* If this function is called outside of mboxlist_findall()
     * with matchlen == 0, this is the root resource of the PROPFIND,
     * otherwise it's just one of many found.  Inbox and Outbox can't
     * appear unless they are the root */
    if (matchlen) {
	p = strrchr(mboxname, '.');
	if (!p) goto done;
	p++; /* skip dot */
	if (!strncmp(p, SCHED_INBOX, strlen(SCHED_INBOX) - 1)) goto done;
	if (!strncmp(p, SCHED_OUTBOX, strlen(SCHED_OUTBOX) - 1)) goto done;
	/* and while we're at it, reject the fricking top-level folders too.
	 * XXX - this is evil and bad and wrong */
	if (*p == '#') goto done;
	root = 0;
    }

    /* Check ACL on mailbox for current user */
    r = mboxlist_lookup(mboxname, &mbentry, NULL);
    if (r == IMAP_MAILBOX_NONEXISTENT) return 0;
    if (r) {
	syslog(LOG_INFO, "mboxlist_lookup(%s) failed: %s",
	       mboxname, error_message(r));
	fctx->err->desc = error_message(r);
	*fctx->ret = HTTP_SERVER_ERROR;
	goto done;
    }

    /* if finding all, we only match known types */
    if (matchlen && !(mbentry->mbtype & fctx->req_tgt->mboxtype))
	goto done;

    rights = httpd_myrights(httpd_authstate, mbentry->acl);
    if ((rights & fctx->reqd_privs) != fctx->reqd_privs) goto done;

    /* Open mailbox for reading */
    if ((r = mailbox_open_irl(mboxname, &mailbox))) {
	syslog(LOG_INFO, "mailbox_open_irl(%s) failed: %s",
	       mboxname, error_message(r));
	fctx->err->desc = error_message(r);
	*fctx->ret = HTTP_SERVER_ERROR;
	goto done;
    }

    fctx->mailbox = mailbox;
    fctx->record = NULL;

    if (!fctx->req_tgt->resource) {
	mboxname_to_parts(mboxname, &parts);

	buf_setcstr(&writebuf, fctx->req_tgt->prefix);

	if (parts.userid) {
	    buf_printf(&writebuf, "/user/%s", parts.userid);
	    /* XXX - only if a domain... */
	    buf_printf(&writebuf, "@%s", parts.domain ? parts.domain : httpd_extradomain ? httpd_extradomain : config_defdomain);
	}
	buf_putc(&writebuf, '/');

	len = writebuf.len;

	/* one day this will just be the final element of 'boxes' hopefully */
	if (!parts.box) goto done;
	p = strrchr(parts.box, '.');
	if (!p) goto done;

	/* OK, we're doing this mailbox */
	buf_appendcstr(&writebuf, p+1);

	/* don't forget the trailing slash */
	buf_putc(&writebuf, '/');

	/* copy it all back into place... in theory we should check against
	 * 'last' and make sure it doesn't change from the original request.
	 * yay for micro-optimised memory usage... */
	strlcpy(fctx->req_tgt->path, buf_cstring(&writebuf), MAX_MAILBOX_PATH);
	p = fctx->req_tgt->path + len;
	fctx->req_tgt->collection = p;
	fctx->req_tgt->collen = strlen(p);

	/* If not filtering by calendar resource, and not excluding root,
	   add response for collection */
	if (!fctx->filter_crit &&
	    (!root || (fctx->depth == 1) || !(fctx->prefer & PREFER_NOROOT)) &&
	    (r = xml_add_response(fctx, 0, 0))) goto done;
    }

    if (fctx->depth > 1 && fctx->open_db) { // can't do davdb searches if no dav db
	/* Resource(s) */

	/* Open the DAV DB corresponding to the mailbox.
	 *
	 * Note we open the new one first before closing the old one, so we
	 * get refcounted retaining of the open database within a single user */
	sqlite3 *newdb = fctx->open_db(mailbox);
	if (fctx->davdb) fctx->close_db(fctx->davdb);
	fctx->davdb = newdb;

	if (fctx->req_tgt->resource) {
	    /* Add response for target resource */
	    void *data;

	    /* Find message UID for the resource */
	    fctx->lookup_resource(fctx->davdb,
				  mboxname, fctx->req_tgt->resource, 0, &data, 0);
	    /* XXX  Check errors */

	    r = fctx->proc_by_resource(rock, data);
	}
	else {
	    /* Add responses for all contained resources */
	    fctx->foreach_resource(fctx->davdb, mboxname,
				   fctx->proc_by_resource, rock);

	    /* Started with NULL resource, end with NULL resource */
	    fctx->req_tgt->resource = NULL;
	    fctx->req_tgt->reslen = 0;
	}
    }

  done:
    buf_free(&writebuf);
    mboxname_free_parts(&parts);
    mboxlist_entry_free(&mbentry);
    if (mailbox) mailbox_close(&mailbox);

    return r;
}


/* Perform a PROPFIND request */
EXPORTED int meth_propfind(struct transaction_t *txn, void *params)
{
    struct meth_params *fparams = (struct meth_params *) params;
    int ret = 0, r;
    const char **hdr;
    unsigned depth;
    xmlDocPtr indoc = NULL, outdoc = NULL;
    xmlNodePtr root, cur = NULL, props = NULL;
    xmlNsPtr ns[NUM_NAMESPACE];
    struct hash_table ns_table = { 0, NULL, NULL };
    struct propfind_ctx fctx;
    struct propfind_entry_list *elist = NULL;

    memset(&fctx, 0, sizeof(struct propfind_ctx));

    /* Parse the path */
    if (fparams->parse_path) {
	r = fparams->parse_path(txn->req_uri->path, &txn->req_tgt, &txn->error.desc);
	if (r) return r;
    }

    /* Make sure method is allowed */
    if (!(txn->req_tgt.allow & ALLOW_DAV))
	return HTTP_NOT_ALLOWED;

    /* Check Depth */
    hdr = spool_getheader(txn->req_hdrs, "Depth");
    if (!hdr || !strcmp(hdr[0], "infinity")) {
	depth = 3;
    }
    else if (!strcmp(hdr[0], "1")) {
	depth = 1;
    }
    else if (!strcmp(hdr[0], "0")) {
	depth = 0;
    }
    else {
	txn->error.desc = "Illegal Depth value\r\n";
	return HTTP_BAD_REQUEST;
    }

    if ((txn->req_tgt.namespace != URL_NS_PRINCIPAL) && txn->req_tgt.userid
	&& txn->req_tgt.mboxname && txn->req_tgt.mboxname[0]) {
	mbentry_t *mbentry = NULL;
	int rights;

	/* Locate the mailbox */
	r = http_mlookup(txn->req_tgt.mboxname, &mbentry, NULL);
	if (r) {
	    syslog(LOG_ERR, "mlookup(%s) failed: %s",
		   txn->req_tgt.mboxname, error_message(r));
	    txn->error.desc = error_message(r);

	    switch (r) {
	    case IMAP_PERMISSION_DENIED: return HTTP_FORBIDDEN;
	    case IMAP_MAILBOX_NONEXISTENT: return HTTP_NOT_FOUND;
	    default: return HTTP_SERVER_ERROR;
	    }
	}

	/* Check ACL for current user */
	rights = httpd_myrights(httpd_authstate, mbentry->acl);
	if ((rights & DACL_READ) != DACL_READ) {
	    /* DAV:need-privileges */
	    txn->error.precond = DAV_NEED_PRIVS;
	    txn->error.resource = txn->req_tgt.path;
	    txn->error.rights = DACL_READ;
	    mboxlist_entry_free(&mbentry);
	    ret = HTTP_NO_PRIVS;
	    goto done;
	}

	if (mbentry->server) {
	    /* Remote mailbox */
	    struct backend *be;

	    be = proxy_findserver(mbentry->server, &http_protocol, proxy_userid,
				  &backend_cached, NULL, NULL, httpd_in);
	    mboxlist_entry_free(&mbentry);
	    if (!be) return HTTP_UNAVAILABLE;

	    return http_pipe_req_resp(be, txn);
	}

	mboxlist_entry_free(&mbentry);

	/* Local Mailbox */
    }

    /* Principal or Local Mailbox */

    /* Normalize depth so that:
     * 0 = home-set collection, 1+ = calendar collection, 2+ = calendar resource, 3+ = infinity!
     */
    if (txn->req_tgt.collection) depth++;
    if (txn->req_tgt.resource) depth++;

    /* Parse the PROPFIND body, if exists */
    ret = parse_xml_body(txn, &root);
    if (ret) goto done;

    if (!root) {
	/* Empty request */
	fctx.mode = PROPFIND_ALL;
    }
    else {
	indoc = root->doc;

	/* Make sure its a propfind element */
	if (xmlStrcmp(root->name, BAD_CAST "propfind")) {
	    txn->error.desc = "Missing propfind element in PROPFIND request\r\n";
	    ret = HTTP_BAD_REQUEST;
	    goto done;
	}

	/* Find child element of propfind */
	for (cur = root->children;
	     cur && cur->type != XML_ELEMENT_NODE; cur = cur->next);

	if (!cur) {
	    txn->error.desc = "Missing child node element in PROPFIND request\r\n";
	    ret = HTTP_BAD_REQUEST;
	    goto done;
	}

	/* Add propfind type to our header cache */
	spool_cache_header(xstrdup(":type"), xstrdup((const char *) cur->name),
			   txn->req_hdrs);

	/* Make sure its a known element */
	if (!xmlStrcmp(cur->name, BAD_CAST "allprop")) {
	    fctx.mode = PROPFIND_ALL;
	}
	else if (!xmlStrcmp(cur->name, BAD_CAST "propname")) {
	    fctx.mode = PROPFIND_NAME;
	    fctx.prefer = PREFER_MIN;  /* Don't want 404 (Not Found) */
	}
	else if (!xmlStrcmp(cur->name, BAD_CAST "prop")) {
	    fctx.mode = PROPFIND_PROP;
	    props = cur->children;
	}
	else {
	    ret = HTTP_BAD_REQUEST;
	    goto done;
	}

	/* Check for extra elements */
	for (cur = cur->next; cur; cur = cur->next) {
	    if (cur->type == XML_ELEMENT_NODE) {
		if ((fctx.mode == PROPFIND_ALL) && !props &&
		    /* Check for 'include' element */
		    !xmlStrcmp(cur->name, BAD_CAST "include")) {
		    props = cur->children;
		}
		else {
		    ret = HTTP_BAD_REQUEST;
		    goto done;
		}
	    }
	}
    }

    /* Start construction of our multistatus response */
    root = init_xml_response("multistatus", NS_DAV, root, ns);
    if (!root) {
	ret = HTTP_SERVER_ERROR;
	txn->error.desc = "Unable to create XML response\r\n";
	goto done;
    }

    outdoc = root->doc;

    /* Populate our propfind context */
    fctx.req_tgt = &txn->req_tgt;
    fctx.depth = depth;
    fctx.prefer |= get_preferences(txn);
    fctx.req_hdrs = txn->req_hdrs;
    fctx.userid = proxy_userid;
    fctx.userisadmin = httpd_userisadmin;
    fctx.authstate = httpd_authstate;
    fctx.mailbox = NULL;
    fctx.record = NULL;
    fctx.reqd_privs = DACL_READ;
    fctx.filter = NULL;
    fctx.filter_crit = NULL;
    fctx.open_db = fparams->davdb.open_db;
    fctx.close_db = fparams->davdb.close_db;
    fctx.lookup_resource = fparams->davdb.lookup_resource;
    fctx.foreach_resource = fparams->davdb.foreach_resource;
    fctx.proc_by_resource = &propfind_by_resource;
    fctx.elist = NULL;
    fctx.lprops = fparams->lprops;
    fctx.root = root;
    fctx.ns = ns;
    fctx.ns_table = &ns_table;
    fctx.err = &txn->error;
    fctx.ret = &ret;
    fctx.fetcheddata = 0;

    /* Parse the list of properties and build a list of callbacks */
    preload_proplist(props, &fctx);

    if (!txn->req_tgt.collection &&
	(!depth || !(fctx.prefer & PREFER_NOROOT))) {
	/* Add response for principal or home-set collection */
	if (*txn->req_tgt.mboxname) {
	    /* Open mailbox for reading */
	    if ((r = mailbox_open_irl(txn->req_tgt.mboxname, &fctx.mailbox))) {
		syslog(LOG_INFO, "mailbox_open_irl(%s) failed: %s",
		       txn->req_tgt.mboxname, error_message(r));
		txn->error.desc = error_message(r);
		ret = HTTP_SERVER_ERROR;
		goto done;
	    }
	}

	xml_add_response(&fctx, 0, 0);

	mailbox_close(&fctx.mailbox);
    }

    if (depth > 0) {
	/* Calendar collection(s) */

	if (txn->req_tgt.collection) {
	    /* Add response for target calendar collection */
	    propfind_by_collection(txn->req_tgt.mboxname, 0, 0, &fctx);
	}
	else {
	    char *base = NULL;
	    /* Add responses for all contained calendar collections */
	    struct mboxname_parts parts;
	    mboxname_userid_to_parts(httpd_userid, &parts);
	    if (parts.domain)
		base = strconcat(parts.domain, "!user.*", (const char *)NULL);
	    else
		base = xstrdup("user.*");
	    mboxname_free_parts(&parts);
	    r = mboxlist_findall(NULL,  /* internal namespace */
				 base, 1, NULL,
				 httpd_authstate, propfind_by_collection, &fctx);
	    free(base);
	}

	if (fctx.davdb) fctx.close_db(fctx.davdb);

	ret = *fctx.ret;
    }

    /* Output the XML response */
    if (!ret) {
	/* iCalendar data in response should not be transformed */
	if (fctx.fetcheddata) txn->flags.cc |= CC_NOTRANSFORM;

	xml_response(HTTP_MULTI_STATUS, txn, outdoc);
    }

  done:
    /* Free the entry list */
    elist = fctx.elist;
    while (elist) {
	struct propfind_entry_list *freeme = elist;
	elist = elist->next;
	xmlFree(freeme->name);
	free(freeme);
    }

    buf_free(&fctx.buf);

    free_hash_table(&ns_table, NULL);

    if (outdoc) xmlFreeDoc(outdoc);
    if (indoc) xmlFreeDoc(indoc);

    return ret;
}


/* Perform a PROPPATCH request
 *
 * preconditions:
 *   DAV:cannot-modify-protected-property
 *   CALDAV:valid-calendar-data (CALDAV:calendar-timezone)
 */
int meth_proppatch(struct transaction_t *txn, void *params)
{
    struct meth_params *pparams = (struct meth_params *) params;
    int ret = 0, r = 0, rights;
    xmlDocPtr indoc = NULL, outdoc = NULL;
    xmlNodePtr root, instr, resp;
    xmlNsPtr ns[NUM_NAMESPACE];
    struct mailbox *mailbox = NULL;
    mbentry_t *mbentry = NULL;
    struct proppatch_ctx pctx;
    struct index_record record;
    void *davdb = NULL;

    memset(&pctx, 0, sizeof(struct proppatch_ctx));

    /* Response should not be cached */
    txn->flags.cc |= CC_NOCACHE;

    /* Parse the path */
    if ((r = pparams->parse_path(txn->req_uri->path,
				 &txn->req_tgt, &txn->error.desc))) return r;

    if (!txn->req_tgt.collection && !txn->req_tgt.user) {
	txn->error.desc = "PROPPATCH requires a collection";
	return HTTP_NOT_ALLOWED;
    }

    /* Locate the mailbox */
    r = http_mlookup(txn->req_tgt.mboxname, &mbentry, NULL);
    if (r) {
	syslog(LOG_ERR, "mlookup(%s) failed: %s",
	       txn->req_tgt.mboxname, error_message(r));
	txn->error.desc = error_message(r);

	switch (r) {
	case IMAP_PERMISSION_DENIED: return HTTP_FORBIDDEN;
	case IMAP_MAILBOX_NONEXISTENT: return HTTP_NOT_FOUND;
	default: return HTTP_SERVER_ERROR;
	}
    }

    /* Check ACL for current user */
    rights = httpd_myrights(httpd_authstate, mbentry->acl);
    if (!(rights & DACL_WRITEPROPS)) {
	/* DAV:need-privileges */
	txn->error.precond = DAV_NEED_PRIVS;
	txn->error.resource = txn->req_tgt.path;
	txn->error.rights = DACL_WRITEPROPS;
	mboxlist_entry_free(&mbentry);
	return HTTP_NO_PRIVS;
    }

    if (mbentry->server) {
	/* Remote mailbox */
	struct backend *be;

	be = proxy_findserver(mbentry->server, &http_protocol, proxy_userid,
			      &backend_cached, NULL, NULL, httpd_in);
	mboxlist_entry_free(&mbentry);
	if (!be) return HTTP_UNAVAILABLE;

	return http_pipe_req_resp(be, txn);
    }

    mboxlist_entry_free(&mbentry);

    /* Local Mailbox */

    r = mailbox_open_iwl(txn->req_tgt.mboxname, &mailbox);
    if (r) {
	syslog(LOG_ERR, "IOERROR: failed to open mailbox %s for proppatch", txn->req_tgt.mboxname);
	return HTTP_SERVER_ERROR;
    }

    /* Parse the PROPPATCH body */
    ret = parse_xml_body(txn, &root);
    if (!ret && !root) {
	txn->error.desc = "Missing request body\r\n";
	ret = HTTP_BAD_REQUEST;
    }
    if (ret) goto done;

    indoc = root->doc;

    /* Make sure its a propertyupdate element */
    if (xmlStrcmp(root->name, BAD_CAST "propertyupdate")) {
	txn->error.desc =
	    "Missing propertyupdate element in PROPPATCH request\r\n";
	ret = HTTP_BAD_REQUEST;
	goto done;
    }
    instr = root->children;

    /* Start construction of our multistatus response */
    if (!(root = init_xml_response("multistatus", NS_DAV, root, ns))) {
	txn->error.desc = "Unable to create XML response\r\n";
	ret = HTTP_SERVER_ERROR;
	goto done;
    }

    outdoc = root->doc;

    /* Add a response tree to 'root' for the specified href */
    resp = xmlNewChild(root, NULL, BAD_CAST "response", NULL);
    if (!resp) syslog(LOG_ERR, "new child response failed");
    xmlNewChild(resp, NULL, BAD_CAST "href", BAD_CAST txn->req_tgt.path);

    /* Populate our proppatch context */
    pctx.req_tgt = &txn->req_tgt;
    pctx.meth = txn->meth;
    pctx.mailbox = mailbox;
    pctx.record = NULL;
    pctx.lprops = pparams->lprops;
    pctx.root = resp;
    pctx.ns = ns;
    pctx.tid = NULL;
    pctx.err = &txn->error;
    pctx.ret = &r;

    if (txn->req_tgt.resource) {
	struct dav_data *ddata;
	/* gotta find the resource */
	/* Open the DAV DB corresponding to the mailbox */
	davdb = pparams->davdb.open_db(mailbox);

	/* Find message UID for the resource */
	pparams->davdb.lookup_resource(davdb, txn->req_tgt.mboxname,
				       txn->req_tgt.resource, 0, (void **) &ddata, 0);
	if (!ddata->imap_uid) {
	    ret = HTTP_NOT_FOUND;
	    goto done;
	}

	memset(&record, 0, sizeof(struct index_record));
	/* Mapped URL - Fetch index record for the resource */
	r = mailbox_find_index_record(mailbox, ddata->imap_uid, &record, NULL);
	if (r) {
	    ret = HTTP_NOT_FOUND;
	    goto done;
	}

	pctx.record = &record;
    }

    /* Execute the property patch instructions */
    ret = do_proppatch(&pctx, instr);

    /* Output the XML response */
    if (!ret) {
	if (get_preferences(txn) & PREFER_MIN) ret = HTTP_OK;
	else xml_response(HTTP_MULTI_STATUS, txn, outdoc);
    }

  done:
    if (davdb) pparams->davdb.close_db(davdb);
    mailbox_close(&mailbox);
    buf_free(&pctx.buf);

    if (outdoc) xmlFreeDoc(outdoc);
    if (indoc) xmlFreeDoc(indoc);

    return ret;
}


/* Perform a POST request */
int meth_post(struct transaction_t *txn, void *params)
{
    struct meth_params *pparams = (struct meth_params *) params;
    static unsigned post_count = 0;
    struct strlist *action;
    int r, ret;
    size_t len;

    /* Response should not be cached */
    txn->flags.cc |= CC_NOCACHE;

    /* Parse the path */
    if ((r = pparams->parse_path(txn->req_uri->path,
				 &txn->req_tgt, &txn->error.desc))) return r;

    /* Make sure method is allowed (only allowed on certain collections) */
    if (!(txn->req_tgt.allow & ALLOW_POST)) return HTTP_NOT_ALLOWED; 

    /* Do any special processing */
    if (pparams->post) {
	ret = pparams->post(txn);
	if (ret != HTTP_CONTINUE) return ret;
    }

    action = hash_lookup("action", &txn->req_qparams);
    if (!action || action->next || strcmp(action->s, "add-member"))
	return HTTP_FORBIDDEN;

    /* POST add-member to regular collection */

    /* Append a unique resource name to URL path and perform a PUT */
    len = strlen(txn->req_tgt.path);
    txn->req_tgt.resource = txn->req_tgt.path + len;
    txn->req_tgt.reslen =
	snprintf(txn->req_tgt.resource, MAX_MAILBOX_PATH - len,
		 "%x-%d-%ld-%u.ics",
		 strhash(txn->req_tgt.path), getpid(), time(0), post_count++);

    /* Tell client where to find the new resource */
    txn->location = txn->req_tgt.path;

    ret = meth_put(txn, params);

    if (ret != HTTP_CREATED) txn->location = NULL;

    return ret;
}


/* Perform a PUT request
 *
 * preconditions:
 *   *DAV:supported-address-data
 */
int meth_put(struct transaction_t *txn, void *params)
{
    struct meth_params *pparams = (struct meth_params *) params;
    int ret, r, precond, rights;
    const char **hdr, *etag;
    struct mime_type_t *mime = NULL;
    struct buf synctoken = BUF_INITIALIZER;
    struct mailbox *mailbox = NULL;
    mbentry_t *mbentry = NULL;
    struct dav_data *ddata;
    struct index_record oldrecord;
    quota_t qdiffs[QUOTA_NUMRESOURCES] = QUOTA_DIFFS_INITIALIZER;
    time_t lastmod;
    unsigned flags = 0;
    void *davdb = NULL, *obj = NULL;
    struct buf msg_buf = BUF_INITIALIZER;

    if (txn->meth == METH_PUT) {
	/* Response should not be cached */
	txn->flags.cc |= CC_NOCACHE;

	/* Parse the path */
	if ((r = pparams->parse_path(txn->req_uri->path,
				     &txn->req_tgt, &txn->error.desc))) {
	    return HTTP_FORBIDDEN;
	}

	/* Make sure method is allowed (only allowed on resources) */
	if (!(txn->req_tgt.allow & ALLOW_WRITE)) return HTTP_NOT_ALLOWED;
    }

    /* Make sure Content-Range isn't specified */
    if (spool_getheader(txn->req_hdrs, "Content-Range"))
	return HTTP_BAD_REQUEST;

    /* Check Content-Type */
    if ((hdr = spool_getheader(txn->req_hdrs, "Content-Type"))) {
	for (mime = pparams->mime_types; mime->content_type; mime++) {
	    if (is_mediatype(mime->content_type, hdr[0])) break;
	}
    }
    if (!mime || !mime->content_type) {
	txn->error.precond = pparams->put.supp_data_precond;
	return HTTP_FORBIDDEN;
    }

    /* Locate the mailbox */
    r = http_mlookup(txn->req_tgt.mboxname, &mbentry, NULL);
    if (r) {
	syslog(LOG_ERR, "mlookup(%s) failed: %s",
	       txn->req_tgt.mboxname, error_message(r));
	txn->error.desc = error_message(r);

	switch (r) {
	case IMAP_PERMISSION_DENIED: return HTTP_FORBIDDEN;
	case IMAP_MAILBOX_NONEXISTENT: return HTTP_NOT_FOUND;
	default: return HTTP_SERVER_ERROR;
	}
    }

    /* Check ACL for current user */
    rights = httpd_myrights(httpd_authstate, mbentry->acl);
    if (!(rights & DACL_WRITECONT) || !(rights & DACL_ADDRSRC)) {
	/* DAV:need-privileges */
	txn->error.precond = DAV_NEED_PRIVS;
	txn->error.resource = txn->req_tgt.path;
	txn->error.rights =
	    !(rights & DACL_WRITECONT) ? DACL_WRITECONT : DACL_ADDRSRC;
	mboxlist_entry_free(&mbentry);
	return HTTP_NO_PRIVS;
    }

    if (mbentry->server) {
	/* Remote mailbox */
	struct backend *be;

	be = proxy_findserver(mbentry->server, &http_protocol, proxy_userid,
			      &backend_cached, NULL, NULL, httpd_in);
	mboxlist_entry_free(&mbentry);
	if (!be) return HTTP_UNAVAILABLE;

	return http_pipe_req_resp(be, txn);
    }

    mboxlist_entry_free(&mbentry);

    /* Local Mailbox */

    /* Read body */
    txn->req_body.flags |= BODY_DECODE;
    ret = http_read_body(httpd_in, httpd_out,
			 txn->req_hdrs, &txn->req_body, &txn->error.desc);
    if (ret) {
	txn->flags.conn = CONN_CLOSE;
	return ret;
    }

    /* Make sure we have a body */
    qdiffs[QUOTA_STORAGE] = buf_len(&txn->req_body.payload);
    if (!qdiffs[QUOTA_STORAGE]) {
	txn->error.desc = "Missing request body\r\n";
	return HTTP_BAD_REQUEST;
    }

    /* Check if we can append a new message to mailbox */
    if ((r = append_check(txn->req_tgt.mboxname,
			  httpd_authstate, ACL_INSERT, qdiffs))) {
	syslog(LOG_ERR, "append_check(%s) failed: %s",
	       txn->req_tgt.mboxname, error_message(r));
	txn->error.desc = error_message(r);
	return HTTP_SERVER_ERROR;
    }

    /* Open mailbox for writing */
    r = mailbox_open_iwl(txn->req_tgt.mboxname, &mailbox);
    if (r) {
	syslog(LOG_ERR, "http_mailbox_open(%s) failed: %s",
	       txn->req_tgt.mboxname, error_message(r));
	txn->error.desc = error_message(r);
	return HTTP_SERVER_ERROR;
    }

    /* Open the DAV DB corresponding to the mailbox */
    davdb = pparams->davdb.open_db(mailbox);

    /* Find message UID for the resource, if exists */
    pparams->davdb.lookup_resource(davdb, txn->req_tgt.mboxname,
				   txn->req_tgt.resource, 0, (void *) &ddata, 0);
    /* XXX  Check errors */

    if (ddata->imap_uid) {
	/* Overwriting existing resource */

	/* Fetch index record for the resource */
	r = mailbox_find_index_record(mailbox, ddata->imap_uid, &oldrecord, NULL);
	if (r) {
	    syslog(LOG_ERR, "mailbox_find_index_record(%s, %u) failed: %s",
		   txn->req_tgt.mboxname, ddata->imap_uid, error_message(r));
	    txn->error.desc = error_message(r);
	    ret = HTTP_SERVER_ERROR;
	    goto done;
	}

	etag = message_guid_encode(&oldrecord.guid);
	lastmod = oldrecord.internaldate;
    }
    else if (ddata->rowid) {
	/* Unmapped URL (empty resource) */
	etag = NULL_ETAG;
	lastmod = ddata->creationdate;
    }
    else {
	/* New resource */
	etag = NULL;
	lastmod = 0;
    }

    /* Check any preferences */
    if (get_preferences(txn) & PREFER_REP) flags |= PREFER_REP;

    /* Check any preconditions */
    ret = precond = pparams->check_precond(txn, ddata, etag, lastmod);

    switch (precond) {
    case HTTP_OK:
	/* Parse, validate, and store the resource */
	obj = mime->from_string(buf_cstring(&txn->req_body.payload));
	ret = pparams->put.proc(txn, obj, mailbox,
				txn->req_tgt.resource, davdb, flags);
	break;

    case HTTP_PRECOND_FAILED:
	if (flags & PREFER_REP) {
	    unsigned offset;

	    /* Load message containing the resource */
	    mailbox_map_record(mailbox, &oldrecord, &msg_buf);

	    /* Resource length doesn't include RFC 5322 header */
	    offset = oldrecord.header_size;

	    /* Parse existing resource */
	    obj =
		pparams->mime_types[0].from_string(buf_base(&msg_buf) + offset);

	    /* Fill in ETag and Last-Modified */
	    txn->resp_body.etag = etag;
	    txn->resp_body.lastmod = lastmod;
	}
	break;

    case HTTP_LOCKED:
	txn->error.precond = DAV_NEED_LOCK_TOKEN;
	txn->error.resource = txn->req_tgt.path;

    default:
	/* We failed a precondition */
	goto done;
    }

    if (flags & PREFER_REP) {
	struct resp_body_t *resp_body = &txn->resp_body;
	const char **hdr;
	char *data;
	unsigned long datalen;

	if ((hdr = spool_getheader(txn->req_hdrs, "Accept"))) {
	    mime = get_accept_type(hdr, pparams->mime_types);
	    if (!mime) goto done;
	}

	switch (ret) {
	case HTTP_NO_CONTENT:
	    ret = HTTP_OK;

	case HTTP_CREATED:
	case HTTP_PRECOND_FAILED:
	    /* Convert into requested MIME type */
	    data = mime->to_string(obj);
	    datalen = strlen(data);

	    /* Fill in Content-Type, Content-Length */
	    resp_body->type = mime->content_type;
	    resp_body->len = datalen;

	    /* Fill in Content-Location */
	    resp_body->loc = txn->req_tgt.path;

	    /* Fill in Expires and Cache-Control */
	    resp_body->maxage = 3600;	/* 1 hr */
	    txn->flags.cc = CC_MAXAGE
		| CC_REVALIDATE		/* don't use stale data */
		| CC_NOTRANSFORM;	/* don't alter iCal data */

	    /* Output current representation */
	    write_body(ret, txn, data, datalen);

	    free(data);
	    ret = 0;
	    break;

	default:
	    /* failure - do nothing */
	    break;
	}
    }

    get_synctoken(mailbox, &synctoken);
    txn->resp_body.synctoken = buf_cstring(&synctoken);

    write_body(ret, txn, NULL, 0);

    buf_free(&synctoken);

  done:
    if (obj) {
	pparams->mime_types[0].free(obj);
	buf_free(&msg_buf);
    }
    if (davdb) pparams->davdb.close_db(davdb);
    mailbox_close(&mailbox);

    return ret;
}


/* Compare modseq in index maps -- used for sorting */
static int map_modseq_cmp(const struct index_map *m1,
			  const struct index_map *m2)
{
    if (m1->modseq < m2->modseq) return -1;
    if (m1->modseq > m2->modseq) return 1;
    return 0;
}


/* CALDAV:calendar-multiget/CARDDAV:addressbook-multiget REPORT */
int report_multiget(struct transaction_t *txn, struct meth_params *rparams,
		    xmlNodePtr inroot, struct propfind_ctx *fctx)
{
    int r, ret = 0;
    struct mailbox *mailbox = NULL;
    xmlNodePtr node;
    struct buf uri = BUF_INITIALIZER;

    /* Get props for each href */
    for (node = inroot->children; node; node = node->next) {
	if ((node->type == XML_ELEMENT_NODE) &&
	    !xmlStrcmp(node->name, BAD_CAST "href")) {
	    xmlChar *href = xmlNodeListGetString(inroot->doc, node->children, 1);
	    int len = xmlStrlen(href);
	    struct request_target_t tgt;
	    struct dav_data *ddata;

	    buf_ensure(&uri, len);
	    xmlURIUnescapeString((const char *) href, len, uri.s);
	    xmlFree(href);

	    /* Parse the path */
	    memset(&tgt, 0, sizeof(struct request_target_t));
	    tgt.namespace = txn->req_tgt.namespace;

	    if ((r = rparams->parse_path(uri.s, &tgt, &fctx->err->desc))) {
		ret = r;
		goto done;
	    }

	    fctx->req_tgt = &tgt;

	    /* Check if we already have this mailbox open */
	    if (!mailbox || strcmp(mailbox->name, tgt.mboxname)) {
		if (mailbox) mailbox_close(&mailbox);

		/* Open mailbox for reading */
		r = mailbox_open_irl(tgt.mboxname, &mailbox);
		if (r && r != IMAP_MAILBOX_NONEXISTENT) {
		    syslog(LOG_ERR, "http_mailbox_open(%s) failed: %s",
			   tgt.mboxname, error_message(r));
		    txn->error.desc = error_message(r);
		    ret = HTTP_SERVER_ERROR;
		    goto done;
		}

		fctx->mailbox = mailbox;
	    }

	    if (!fctx->mailbox || !tgt.resource) {
		/* Add response for missing target */
		xml_add_response(fctx, HTTP_NOT_FOUND, 0);
		continue;
	    }

	    /* Open the DAV DB corresponding to the mailbox */
	    fctx->davdb = rparams->davdb.open_db(fctx->mailbox);

	    /* Find message UID for the resource */
	    rparams->davdb.lookup_resource(fctx->davdb, tgt.mboxname,
					   tgt.resource, 0, (void **) &ddata);
	    ddata->resource = tgt.resource;
	    /* XXX  Check errors */

	    fctx->proc_by_resource(fctx, ddata);

	    rparams->davdb.close_db(fctx->davdb);
	}
    }

  done:
    mailbox_close(&mailbox);
    buf_free(&uri);

    return (ret ? ret : HTTP_MULTI_STATUS);
}


/* DAV:sync-collection REPORT */
int report_sync_col(struct transaction_t *txn,
		    struct meth_params *rparams __attribute__((unused)),
		    xmlNodePtr inroot, struct propfind_ctx *fctx)
{
    int ret = 0, r, i, unbind_flag = -1, unchanged_flag = -1;
    struct mailbox *mailbox = NULL;
    uint32_t uidvalidity = 0;
    modseq_t syncmodseq = 0;
    modseq_t basemodseq = 0;
    modseq_t highestmodseq = 0;
    modseq_t respmodseq = 0;
    uint32_t limit = -1;
    uint32_t recno;
    uint32_t msgno;
    uint32_t nresp = 0;
    xmlNodePtr node;
    struct index_state istate;
    struct index_record record;
    char tokenuri[MAX_MAILBOX_PATH+1];

    /* XXX  Handle Depth (cal-home-set at toplevel) */

    memset(&istate, 0, sizeof(struct index_state));
    istate.map = NULL;

    /* Open mailbox for reading */
    r = mailbox_open_irl(txn->req_tgt.mboxname, &mailbox);
    if (r) {
	syslog(LOG_ERR, "http_mailbox_open(%s) failed: %s",
	       txn->req_tgt.mboxname, error_message(r));
	txn->error.desc = error_message(r);
	ret = HTTP_SERVER_ERROR;
	goto done;
    }

    fctx->mailbox = mailbox;

    highestmodseq = mailbox->i.highestmodseq;
    mailbox_user_flag(mailbox, DFLAG_UNBIND, &unbind_flag, 1);
    mailbox_user_flag(mailbox, DFLAG_UNCHANGED, &unchanged_flag, 1);

    /* Parse children element of report */
    for (node = inroot->children; node; node = node->next) {
	xmlNodePtr node2;
	xmlChar *str = NULL;
	if (node->type == XML_ELEMENT_NODE) {
	    if (!xmlStrcmp(node->name, BAD_CAST "sync-token") &&
		(str = xmlNodeListGetString(inroot->doc, node->children, 1))) {
		/* Parse sync-token */
		r = sscanf((char *) str, SYNC_TOKEN_URL_SCHEME
			   "%u-" MODSEQ_FMT "-" MODSEQ_FMT "%1s",
			   &uidvalidity, &syncmodseq, &basemodseq,
			   tokenuri /* test for trailing junk */);

		syslog(LOG_ERR, "scanned token %s to %d %u %llu %llu", str, r, uidvalidity, syncmodseq, basemodseq);
		/* Sanity check the token components */
		if (r < 2 || r > 3 ||
		    (uidvalidity != mailbox->i.uidvalidity) ||
		    (syncmodseq > highestmodseq)) {
		    fctx->err->desc = "Invalid sync-token";
		}
		else if (r == 3) {
		    /* Previous partial read token */
		    if (basemodseq > highestmodseq) {
			fctx->err->desc = "Invalid sync-token";
		    }
		    else if (basemodseq < mailbox->i.deletedmodseq) {
			fctx->err->desc = "Stale sync-token";
		    }
		}
		else {
		    /* Regular token */
		    if (syncmodseq < mailbox->i.deletedmodseq) {
			fctx->err->desc = "Stale sync-token";
		    }
		}

		if (fctx->err->desc) {
		    /* DAV:valid-sync-token */
		    txn->error.precond = DAV_SYNC_TOKEN;
		    ret = HTTP_FORBIDDEN;
		}		    
	    }
	    else if (!xmlStrcmp(node->name, BAD_CAST "sync-level") &&
		(str = xmlNodeListGetString(inroot->doc, node->children, 1))) {
		if (!strcmp((char *) str, "infinity")) {
		    fctx->err->desc =
			"This server DOES NOT support infinite depth requests";
		    ret = HTTP_SERVER_ERROR;
		}
		else if ((sscanf((char *) str, "%u", &fctx->depth) != 1) ||
			 (fctx->depth != 1)) {
		    fctx->err->desc = "Illegal sync-level";
		    ret = HTTP_BAD_REQUEST;
		}
	    }
	    else if (!xmlStrcmp(node->name, BAD_CAST "limit")) {
		for (node2 = node->children; node2; node2 = node2->next) {
		    if ((node2->type == XML_ELEMENT_NODE) &&
			!xmlStrcmp(node2->name, BAD_CAST "nresults") &&
			(!(str = xmlNodeListGetString(inroot->doc,
						      node2->children, 1)) ||
			 (sscanf((char *) str, "%u", &limit) != 1))) {
			txn->error.precond = DAV_OVER_LIMIT;
			ret = HTTP_FORBIDDEN;
		    }
		}
	    }

	    if (str) xmlFree(str);
	    if (ret) goto done;
	}
    }

    /* Check Depth */
    if (!fctx->depth) {
	fctx->err->desc = "Illegal sync-level";
	ret = HTTP_BAD_REQUEST;
	goto done;
    }

    if (!syncmodseq) {
	/* Initial sync - set basemodseq in case client limits results */
	basemodseq = highestmodseq;
    }

    /* Construct array of records for sorting and/or fetching cached header */
    istate.mailbox = mailbox;
    istate.map = xzmalloc(mailbox->i.num_records *
			  sizeof(struct index_map));

    /* Find which resources we need to report */
    for (recno = 1; recno <= mailbox->i.num_records; recno++) {
	/* XXX  Corrupted record?  Should we bail? */
	if (mailbox_read_index_record(mailbox, recno, &record))
	    continue;

	/* Resource not added/removed since last sync */
	if (record.modseq <= syncmodseq)
	    continue;

	if ((unbind_flag >= 0) &&
	    record.user_flags[unbind_flag / 32] & (1 << (unbind_flag & 31))) {
	    /* Resource replaced by a PUT, COPY, or MOVE - ignore it */
	    continue;
	}

	if ((record.modseq - syncmodseq == 1) &&
	    (unchanged_flag >= 0) &&
	    (record.user_flags[unchanged_flag / 32] &
	     (1 << (unchanged_flag & 31)))) {
	    /* Resource has just had VTIMEZONEs stripped - ignore it */
	    continue;
	}

	if ((record.modseq <= basemodseq) &&
	    (record.system_flags & FLAG_EXPUNGED)) {
	    /* Initial sync - ignore unmapped resources */
	    continue;
	}

	/* copy data into map (just like index.c - XXX helper fn? */
	istate.map[nresp].recno = recno;
	istate.map[nresp].uid = record.uid;
	istate.map[nresp].modseq = record.modseq;
	istate.map[nresp].system_flags = record.system_flags;
	for (i = 0; i < MAX_USER_FLAGS/32; i++)
	    istate.map[nresp].user_flags[i] = record.user_flags[i];
	istate.map[nresp].cache_offset = record.cache_offset;

	nresp++;
    }

    if (limit < nresp) {
	/* Need to truncate the responses */
	struct index_map *map = istate.map;

	/* Sort the response records by modseq */
	qsort(map, nresp, sizeof(struct index_map),
	      (int (*)(const void *, const void *)) &map_modseq_cmp);

	/* Our last response MUST be the last record with its modseq */
	for (nresp = limit;
	     nresp && map[nresp-1].modseq == map[nresp].modseq;
	     nresp--);

	if (!nresp) {
	    /* DAV:number-of-matches-within-limits */
	    fctx->err->desc = "Unable to truncate results";
	    txn->error.precond = DAV_OVER_LIMIT;
	    ret = HTTP_NO_STORAGE;
	    goto done;
	}

	/* respmodseq will be modseq of last record we return */
	respmodseq = map[nresp-1].modseq;

	/* Tell client we truncated the responses */
	xml_add_response(fctx, HTTP_NO_STORAGE, DAV_OVER_LIMIT);
    }
    else {
	/* Full response - respmodseq will be highestmodseq of mailbox */
	respmodseq = highestmodseq;
    }

    /* Report the resources within the client requested limit (if any) */
    for (msgno = 1; msgno <= nresp; msgno++) {
	char *p, *resource = NULL;
	struct dav_data ddata;

	if (mailbox_read_index_record(mailbox, istate.map[msgno-1].recno, &record))
	    continue;

	/* Get resource filename from Content-Disposition header */
	if ((p = index_getheader(&istate, msgno, "Content-Disposition"))) {
	    resource = strstr(p, "filename=") + 9;
	}
	if (!resource) continue;  /* No filename */

	if (*resource == '\"') {
	    resource++;
	    if ((p = strchr(resource, '\"'))) *p = '\0';
	}
	else if ((p = strchr(resource, ';'))) *p = '\0';

	memset(&ddata, 0, sizeof(struct dav_data));
	ddata.resource = resource;

	if (record.system_flags & FLAG_EXPUNGED) {
	    /* report as NOT FOUND
	       IMAP UID of 0 will cause index record to be ignored
	       propfind_by_resource() will append our resource name */
	    fctx->proc_by_resource(fctx, &ddata);
	}
	else {
	    fctx->record = &record;
	    ddata.imap_uid = record.uid;
	    fctx->proc_by_resource(fctx, &ddata);
	}
    }

    /* Add sync-token element */
    if (respmodseq < basemodseq) {
	/* Client limited results of initial sync - include basemodseq */
	snprintf(tokenuri, MAX_MAILBOX_PATH,
		 SYNC_TOKEN_URL_SCHEME "%u-" MODSEQ_FMT "-" MODSEQ_FMT,
		 mailbox->i.uidvalidity, respmodseq, basemodseq);
    }
    else {
	snprintf(tokenuri, MAX_MAILBOX_PATH,
		 SYNC_TOKEN_URL_SCHEME "%u-" MODSEQ_FMT,
		 mailbox->i.uidvalidity, respmodseq);
    }
    xmlNewChild(fctx->root, NULL, BAD_CAST "sync-token", BAD_CAST tokenuri);

  done:
    if (istate.map) free(istate.map);
    mailbox_close(&mailbox);

    return (ret ? ret : HTTP_MULTI_STATUS);
}


int expand_property(xmlNodePtr inroot, struct propfind_ctx *fctx,
		    const char *href, parse_path_t parse_path,
		    const struct prop_entry *lprops,
		    xmlNodePtr root, int depth)
{
    int ret = 0, r;
    struct propfind_ctx prev_ctx;
    struct request_target_t req_tgt;

    memcpy(&prev_ctx, fctx, sizeof(struct propfind_ctx));

    fctx->mode = PROPFIND_EXPAND;
    if (href) {
	/* Parse the URL */
	memset(&req_tgt, 0, sizeof(struct request_target_t));
	parse_path(href, &req_tgt, &fctx->err->desc);

	fctx->req_tgt = &req_tgt;
    }
    fctx->lprops = lprops;
    fctx->elist = NULL;
    fctx->root = root;
    fctx->depth = depth;
    fctx->mailbox = NULL;

    ret = preload_proplist(inroot->children, fctx);
    if (ret) goto done;

    if (!fctx->req_tgt->collection && !fctx->depth) {
	/* Add response for principal or home-set collection */
	struct mailbox *mailbox = NULL;

	if (*fctx->req_tgt->mboxname) {
	    /* Open mailbox for reading */
	    if ((r = mailbox_open_irl(fctx->req_tgt->mboxname, &mailbox))) {
		syslog(LOG_INFO, "mailbox_open_irl(%s) failed: %s",
		       fctx->req_tgt->mboxname, error_message(r));
		fctx->err->desc = error_message(r);
		ret = HTTP_SERVER_ERROR;
		goto done;
	    }
	    fctx->mailbox = mailbox;
	}

	xml_add_response(fctx, 0, 0);

	mailbox_close(&mailbox);
    }

    if (fctx->depth > 0) {
	/* Calendar collection(s) */

	if (fctx->req_tgt->collection) {
	    /* Add response for target calendar collection */
	    propfind_by_collection(fctx->req_tgt->mboxname, 0, 0, fctx);
	}
	else {
	    /* Add responses for all contained calendar collections */
	    strlcat(fctx->req_tgt->mboxname, ".%",
		    sizeof(fctx->req_tgt->mboxname));
	    r = mboxlist_findall(NULL,  /* internal namespace */
				 fctx->req_tgt->mboxname, 1, httpd_userid, 
				 httpd_authstate, propfind_by_collection, fctx);
	}

	if (fctx->davdb) fctx->close_db(fctx->davdb);

	ret = *fctx->ret;
    }

  done:
    /* Free the entry list */
    while (fctx->elist) {
	struct propfind_entry_list *freeme = fctx->elist;
	fctx->elist = freeme->next;
	xmlFree(freeme->name);
	free(freeme);
    }

    fctx->mailbox = prev_ctx.mailbox;
    fctx->depth = prev_ctx.depth;
    fctx->root = prev_ctx.root;
    fctx->elist = prev_ctx.elist;
    fctx->lprops = prev_ctx.lprops;
    fctx->req_tgt = prev_ctx.req_tgt;

    if (root != fctx->root) {
	/* Move any defined namespaces up to the previous parent */
	xmlNsPtr nsDef;

	if (fctx->root->nsDef) {
	    /* Find last nsDef in list */
	    for (nsDef = fctx->root->nsDef; nsDef->next; nsDef = nsDef->next);
	    nsDef->next = root->nsDef;
	}
	else fctx->root->nsDef = root->nsDef;
	root->nsDef = NULL;
    }

    return ret;
}



/* DAV:expand-property REPORT */
int report_expand_prop(struct transaction_t *txn __attribute__((unused)),
		       struct meth_params *rparams __attribute__((unused)),
		       xmlNodePtr inroot, struct propfind_ctx *fctx)
{
    int ret = expand_property(inroot, fctx, NULL, NULL, fctx->lprops,
			      fctx->root, fctx->depth);

    return (ret ? ret : HTTP_MULTI_STATUS);
}


/* DAV:acl-principal-prop-set REPORT */
int report_acl_prin_prop(struct transaction_t *txn,
			 struct meth_params *rparams __attribute__((unused)),
			 xmlNodePtr inroot, struct propfind_ctx *fctx)
{
    int ret = 0, r;
    struct request_target_t req_tgt;
    mbentry_t *mbentry = NULL;
    char *userid, *nextid;
    xmlNodePtr cur;

    /* Get ACL of resource */
    r = http_mlookup(txn->req_tgt.mboxname, &mbentry, NULL);
    if (r) {
	syslog(LOG_ERR, "mlookup(%s) failed: %s",
	       txn->req_tgt.mboxname, error_message(r));
	txn->error.desc = error_message(r);

	switch (r) {
	case IMAP_PERMISSION_DENIED:
	    ret = HTTP_FORBIDDEN;
	    break;
	case IMAP_MAILBOX_NONEXISTENT:
	    ret = HTTP_NOT_FOUND;
	    break;
	default:
	    ret = HTTP_SERVER_ERROR;
	    break;
	}

	goto done;
    }

    /* Generate URL for user principal collection */
    buf_reset(&fctx->buf);
    buf_printf(&fctx->buf, "%s/user/", namespace_principal.prefix);

    /* Allowed properties are for principals, NOT the request URL */
    memset(&req_tgt, 0, sizeof(struct request_target_t));
    principal_parse_path(buf_cstring(&fctx->buf), &req_tgt, &fctx->err->desc);
    fctx->req_tgt = &req_tgt;
    fctx->lprops = principal_props;
    fctx->proc_by_resource = &propfind_by_resource;

    /* Parse children element of report */
    for (cur = inroot->children; cur; cur = cur->next) {
	if (cur->type == XML_ELEMENT_NODE &&
	    !xmlStrcmp(cur->name, BAD_CAST "prop")) {

	    if ((ret = preload_proplist(cur->children, fctx))) goto done;
	    break;
	}
    }

    /* Parse the ACL string (userid/rights pairs) */
    for (userid = mbentry->acl; userid; userid = nextid) {
	char *rightstr;

	rightstr = strchr(userid, '\t');
	if (!rightstr) break;
	*rightstr++ = '\0';

	nextid = strchr(rightstr, '\t');
	if (!nextid) break;
	*nextid++ = '\0';

	if (strcmp(userid, "anyone") && strcmp(userid, "anonymous")) {
	    /* Add userid to principal URL */
	    strcpy(req_tgt.tail, userid);
	    req_tgt.user = userid;
	    req_tgt.userlen = strlen(userid);

	    /* Add response for URL */
	    xml_add_response(fctx, 0, 0);
	}
    }

  done:
    mboxlist_entry_free(&mbentry);

    return (ret ? ret : HTTP_MULTI_STATUS);
}


struct search_crit {
    struct strlist *props;
    xmlChar *match;
    struct search_crit *next;
};


/* mboxlist_findall() callback to find user principals (has Inbox) */
static int principal_search(char *mboxname,
			    int matchlen __attribute__((unused)),
			    int maycreate __attribute__((unused)),
			    void *rock)
{
    struct propfind_ctx *fctx = (struct propfind_ctx *) rock;
    const char *userid = mboxname_to_userid(mboxname);
    struct search_crit *search_crit;
    size_t len;
    char *p;

    for (search_crit = (struct search_crit *) fctx->filter_crit;
	 search_crit; search_crit = search_crit->next) {
	struct strlist *prop;

	for (prop = search_crit->props; prop; prop = prop->next) {
	    if (!strcmp(prop->s, "displayname")) {
		if (!xmlStrcasestr(BAD_CAST userid,
				   search_crit->match)) return 0;
	    }
	    else if (!strcmp(prop->s, "calendar-user-address-set")) {
		char email[MAX_MAILBOX_NAME+1];

		snprintf(email, MAX_MAILBOX_NAME, "%s@%s",
			 userid, config_servername);
		if (!xmlStrcasestr(BAD_CAST email,
				   search_crit->match)) return 0;
	    }
	    else if (!strcmp(prop->s, "calendar-user-type")) {
		if (!xmlStrcasestr(BAD_CAST "INDIVIDUAL",
				   search_crit->match)) return 0;
	    }
	}
    }

    /* Append principal name to URL path */
    len = strlen(namespace_principal.prefix);
    p = fctx->req_tgt->path + len;
    len += strlcpy(p, "/user/", MAX_MAILBOX_PATH - len);
    p = fctx->req_tgt->path + len;
    strlcpy(p, userid, MAX_MAILBOX_PATH - len);
    strlcpy(p, "/", MAX_MAILBOX_PATH - len);

    free(fctx->req_tgt->userid);
    fctx->req_tgt->userid = xstrdup(userid);

    return xml_add_response(fctx, 0, 0);
}


static const struct prop_entry prin_search_props[] = {

    /* WebDAV (RFC 4918) properties */
    { "displayname", NS_DAV, 0, NULL, NULL, NULL },

    /* CalDAV Scheduling (RFC 6638) properties */
    { "calendar-user-address-set", NS_CALDAV, 0, NULL, NULL, NULL },
    { "calendar-user-type", NS_CALDAV, 0, NULL, NULL, NULL },

    { NULL, 0, 0, NULL, NULL, NULL }
};


/* DAV:principal-property-search REPORT */
static int report_prin_prop_search(struct transaction_t *txn,
				   struct meth_params *rparams __attribute__((unused)),
				   xmlNodePtr inroot,
				   struct propfind_ctx *fctx)
{
    int ret = 0;
    xmlNodePtr node;
    struct search_crit *search_crit, *next;
    unsigned apply_prin_set = 0;

    /* Parse children element of report */
    fctx->filter_crit = NULL;
    for (node = inroot->children; node; node = node->next) {
	if (node->type == XML_ELEMENT_NODE) {
	    if (!xmlStrcmp(node->name, BAD_CAST "property-search")) {
		xmlNodePtr search;

		search_crit = xzmalloc(sizeof(struct search_crit));
		search_crit->next = fctx->filter_crit;
		fctx->filter_crit = search_crit;

		for (search = node->children; search; search = search->next) {
		    if (search->type == XML_ELEMENT_NODE) {
			if (!xmlStrcmp(search->name, BAD_CAST "prop")) {
			    xmlNodePtr prop;

			    for (prop = search->children;
				 prop; prop = prop->next) {
				if (prop->type == XML_ELEMENT_NODE) {
				    const struct prop_entry *entry;

				    for (entry = prin_search_props;
					 entry->name &&
					     xmlStrcmp(prop->name,
						       BAD_CAST entry->name);
					 entry++);

				    if (!entry->name) {
					txn->error.desc =
					    "Unsupported XML search prop";
					ret = HTTP_BAD_REQUEST;
					goto done;
				    }
				    else {
					appendstrlist(&search_crit->props,
						      (char *) entry->name);
				    }
				}
			    }
			}
			else if (!xmlStrcmp(search->name, BAD_CAST "match")) {
			    if (search_crit->match) {
				txn->error.desc =
				    "Too many DAV:match XML elements";
				ret = HTTP_BAD_REQUEST;
				goto done;
			    }

			    search_crit->match =
				xmlNodeListGetString(inroot->doc,
						     search->children, 1);
			}
			else {
			    txn->error.desc = "Unknown XML element";
			    ret = HTTP_BAD_REQUEST;
			    goto done;
			}
		    }
		}

		if (!search_crit->props) {
		    txn->error.desc = "Missing DAV:prop XML element";
		    ret = HTTP_BAD_REQUEST;
		    goto done;
		}
		if (!search_crit->match) {
		    txn->error.desc = "Missing DAV:match XML element";
		    ret = HTTP_BAD_REQUEST;
		    goto done;
		}
	    }
	    else if (!xmlStrcmp(node->name, BAD_CAST "prop")) {
		/* Already parsed in meth_report() */
	    }
	    else if (!xmlStrcmp(node->name,
				BAD_CAST "apply-to-principal-collection-set")) {
		apply_prin_set = 1;
	    }
	    else {
		txn->error.desc = "Unknown XML element";
		ret = HTTP_BAD_REQUEST;
		goto done;
	    }
	}
    }

    if (!fctx->filter_crit) {
	txn->error.desc = "Missing DAV:property-search XML element";
	ret = HTTP_BAD_REQUEST;
	goto done;
    }

    /* Only search DAV:principal-collection-set */
    if (apply_prin_set || !fctx->req_tgt->userid) {
	/* XXX  Do LDAP/SQL lookup of CN/email-address(es) here */

	ret = mboxlist_findall(NULL,  /* internal namespace */
			       "user.%", 1, httpd_userid, 
			       httpd_authstate, principal_search, fctx);
    }

  done:
    for (search_crit = fctx->filter_crit; search_crit; search_crit = next) {
	next = search_crit->next;

	if (search_crit->match) xmlFree(search_crit->match);
	freestrlist(search_crit->props);
	free(search_crit);
    }

    return (ret ? ret : HTTP_MULTI_STATUS);
}


/* DAV:principal-search-property-set REPORT */
static int report_prin_search_prop_set(struct transaction_t *txn,
				       struct meth_params *rparams __attribute__((unused)),
				       xmlNodePtr inroot,
				       struct propfind_ctx *fctx)
{
    xmlNodePtr node;
    const struct prop_entry *entry;

    /* Look for child elements in request */
    for (node = inroot->children; node; node = node->next) {
	if (node->type == XML_ELEMENT_NODE) {
	    txn->error.desc =
		"DAV:principal-search-property-set XML element MUST be empty";
	    return HTTP_BAD_REQUEST;
	}
    }

    for (entry = prin_search_props; entry->name; entry++) {
	node = xmlNewChild(fctx->root, NULL,
			   BAD_CAST "principal-search-property", NULL);
	node = xmlNewChild(node, NULL, BAD_CAST "prop", NULL);
	ensure_ns(fctx->ns, entry->ns, fctx->root,
		  known_namespaces[entry->ns].href,
		  known_namespaces[entry->ns].prefix);
	xmlNewChild(node, fctx->ns[entry->ns], BAD_CAST entry->name, NULL);
    }

    return HTTP_OK;
}


/* Perform a REPORT request */
int meth_report(struct transaction_t *txn, void *params)
{
    struct meth_params *rparams = (struct meth_params *) params;
    int ret = 0, r;
    const char **hdr;
    unsigned depth = 0;
    xmlNodePtr inroot = NULL, outroot = NULL, cur, prop = NULL, props = NULL;
    const struct report_type_t *report = NULL;
    xmlNsPtr ns[NUM_NAMESPACE];
    struct hash_table ns_table = { 0, NULL, NULL };
    struct propfind_ctx fctx;
    struct propfind_entry_list *elist = NULL;

    memset(&fctx, 0, sizeof(struct propfind_ctx));

    /* Parse the path */
    if ((r = rparams->parse_path(txn->req_uri->path,
				 &txn->req_tgt, &txn->error.desc))) return r;

    /* Make sure method is allowed */
    if (!(txn->req_tgt.allow & ALLOW_DAV)) return HTTP_NOT_ALLOWED; 

    /* Check Depth */
    if ((hdr = spool_getheader(txn->req_hdrs, "Depth"))) {
	if (!strcmp(hdr[0], "infinity")) {
	    depth = 2;
	}
	else if ((sscanf(hdr[0], "%u", &depth) != 1) || (depth > 1)) {
	    txn->error.desc = "Illegal Depth value\r\n";
	    return HTTP_BAD_REQUEST;
	}
    }

    /* Parse the REPORT body */
    ret = parse_xml_body(txn, &inroot);
    if (!ret && !inroot) {
	txn->error.desc = "Missing request body\r\n";
	return HTTP_BAD_REQUEST;
    }
    if (ret) goto done;

    /* Add report type to our header cache */
    spool_cache_header(xstrdup(":type"), xstrdup((const char *) inroot->name),
		       txn->req_hdrs);

    /* Check the report type against our supported list */
    for (report = rparams->reports; report && report->name; report++) {
	if (!xmlStrcmp(inroot->name, BAD_CAST report->name)) break;
    }
    if (!report || !report->name) {
	syslog(LOG_WARNING, "REPORT %s", inroot->name);
	/* DAV:supported-report */
	txn->error.precond = DAV_SUPP_REPORT;
	ret = HTTP_FORBIDDEN;
	goto done;
    }

    /* Check any depth limit */
    if (depth && (report->flags & REPORT_DEPTH_ZERO)) {
	txn->error.desc = "Depth header field MUST have value zero (0)";
	ret = HTTP_BAD_REQUEST;
	goto done;
    }

    /* Normalize depth so that:
     * 0 = home-set collection, 1+ = calendar collection, 2+ = calendar resource
     */
    if (txn->req_tgt.collection) depth++;
    if (txn->req_tgt.resource) depth++;

    /* Check ACL and location of mailbox */
    if (report->flags & REPORT_NEED_MBOX) {
	mbentry_t *mbentry = NULL;
	int rights;

	/* Locate the mailbox */
	if ((r = http_mlookup(txn->req_tgt.mboxname, &mbentry, NULL))) {
	    syslog(LOG_ERR, "mlookup(%s) failed: %s",
		   txn->req_tgt.mboxname, error_message(r));
	    txn->error.desc = error_message(r);

	    switch (r) {
	    case IMAP_PERMISSION_DENIED: ret = HTTP_FORBIDDEN;
	    case IMAP_MAILBOX_NONEXISTENT: ret = HTTP_NOT_FOUND;
	    default: ret = HTTP_SERVER_ERROR;
	    }
	    goto done;
	}

	/* Check ACL for current user */
	rights = httpd_myrights(httpd_authstate, mbentry->acl);
	if ((rights & report->reqd_privs) != report->reqd_privs) {
	    if (report->reqd_privs == DACL_READFB) ret = HTTP_NOT_FOUND;
	    else {
		/* DAV:need-privileges */
		txn->error.precond = DAV_NEED_PRIVS;
		txn->error.resource = txn->req_tgt.path;
		txn->error.rights = report->reqd_privs;
		ret = HTTP_NO_PRIVS;
	    }
	    mboxlist_entry_free(&mbentry);
	    goto done;
	}

	if (mbentry->server) {
	    /* Remote mailbox */
	    struct backend *be;

	    be = proxy_findserver(mbentry->server, &http_protocol, proxy_userid,
				  &backend_cached, NULL, NULL, httpd_in);
	    mboxlist_entry_free(&mbentry);
	    if (!be) ret = HTTP_UNAVAILABLE;
	    else ret = http_pipe_req_resp(be, txn);
	    goto done;
	}

	mboxlist_entry_free(&mbentry);

	/* Local Mailbox */
    }

    /* Principal or Local Mailbox */

    if (report->flags & (REPORT_NEED_PROPS | REPORT_ALLOW_PROPS)) {
	/* Parse children element of report */
	for (cur = inroot->children; cur; cur = cur->next) {
	    if (cur->type == XML_ELEMENT_NODE) {
		if (!xmlStrcmp(cur->name, BAD_CAST "allprop")) {
		    fctx.mode = PROPFIND_ALL;
		    prop = cur;
		    break;
		}
		else if (!xmlStrcmp(cur->name, BAD_CAST "propname")) {
		    fctx.mode = PROPFIND_NAME;
		    fctx.prefer = PREFER_MIN;  /* Don't want 404 (Not Found) */
		    prop = cur;
		    break;
		}
		else if (!xmlStrcmp(cur->name, BAD_CAST "prop")) {
		    fctx.mode = PROPFIND_PROP;
		    prop = cur;
		    props = cur->children;
		    break;
		}
	    }
	}

	if (!prop && (report->flags & REPORT_NEED_PROPS)) {
	    txn->error.desc = "Missing <prop> element in REPORT\r\n";
	    ret = HTTP_BAD_REQUEST;
	    goto done;
	}
    }

    /* Start construction of our multistatus response */
    if (report->resp_root &&
	!(outroot = init_xml_response(report->resp_root, NS_DAV, inroot, ns))) {
	txn->error.desc = "Unable to create XML response\r\n";
	ret = HTTP_SERVER_ERROR;
	goto done;
    }

    /* Populate our propfind context */
    fctx.req_tgt = &txn->req_tgt;
    fctx.depth = depth;
    fctx.prefer |= get_preferences(txn);
    fctx.req_hdrs = txn->req_hdrs;
    fctx.userid = proxy_userid;
    fctx.userisadmin = httpd_userisadmin;
    fctx.authstate = httpd_authstate;
    fctx.mailbox = NULL;
    fctx.record = NULL;
    fctx.reqd_privs = report->reqd_privs;
    fctx.elist = NULL;
    fctx.lprops = rparams->lprops;
    fctx.root = outroot;
    fctx.ns = ns;
    fctx.ns_table = &ns_table;
    fctx.err = &txn->error;
    fctx.ret = &ret;
    fctx.fetcheddata = 0;

    /* Parse the list of properties and build a list of callbacks */
    if (fctx.mode) {
	fctx.proc_by_resource = &propfind_by_resource;
	ret = preload_proplist(props, &fctx);
    }

    /* Process the requested report */
    if (!ret) ret = (*report->proc)(txn, rparams, inroot, &fctx);

    /* Output the XML response */
    if (outroot) {
	switch (ret) {
	case HTTP_OK:
	case HTTP_MULTI_STATUS:
	    /* iCalendar data in response should not be transformed */
	    if (fctx.fetcheddata) txn->flags.cc |= CC_NOTRANSFORM;

	    xml_response(ret, txn, outroot->doc);

	    ret = 0;
	    break;

	default:
	    break;
	}
    }

  done:
    /* Free the entry list */
    elist = fctx.elist;
    while (elist) {
	struct propfind_entry_list *freeme = elist;
	elist = elist->next;
	xmlFree(freeme->name);
	free(freeme);
    }

    buf_free(&fctx.buf);

    free_hash_table(&ns_table, NULL);

    if (inroot) xmlFreeDoc(inroot->doc);
    if (outroot) xmlFreeDoc(outroot->doc);

    return ret;
}


/* Perform a UNLOCK request
 *
 * preconditions:
 *   DAV:need-privileges
 *   DAV:lock-token-matches-request-uri
 */
int meth_unlock(struct transaction_t *txn, void *params)
{
    struct meth_params *lparams = (struct meth_params *) params;
    int ret = HTTP_NO_CONTENT, r, precond, rights;
    const char **hdr, *token;
    struct mailbox *mailbox = NULL;
    mbentry_t *mbentry = NULL;
    struct dav_data *ddata;
    struct index_record record;
    const char *etag;
    time_t lastmod;
    size_t len;
    void *davdb = NULL;

    /* Response should not be cached */
    txn->flags.cc |= CC_NOCACHE;

    /* Parse the path */
    if ((r = lparams->parse_path(txn->req_uri->path,
				 &txn->req_tgt, &txn->error.desc))) return r;

    /* Make sure method is allowed (only allowed on resources) */
    if (!(txn->req_tgt.allow & ALLOW_WRITE)) return HTTP_NOT_ALLOWED; 

    /* Check for mandatory Lock-Token header */
    if (!(hdr = spool_getheader(txn->req_hdrs, "Lock-Token"))) {
	txn->error.desc = "Missing Lock-Token header";
	return HTTP_BAD_REQUEST;
    }
    token = hdr[0];

    /* Locate the mailbox */
    r = http_mlookup(txn->req_tgt.mboxname, &mbentry, NULL);
    if (r) {
	syslog(LOG_ERR, "mlookup(%s) failed: %s",
	       txn->req_tgt.mboxname, error_message(r));
	txn->error.desc = error_message(r);

	switch (r) {
	case IMAP_PERMISSION_DENIED: return HTTP_FORBIDDEN;
	case IMAP_MAILBOX_NONEXISTENT: return HTTP_NOT_FOUND;
	default: return HTTP_SERVER_ERROR;
	}
    }

    rights = httpd_myrights(httpd_authstate, mbentry->acl);

    if (mbentry->server) {
	/* Remote mailbox */
	struct backend *be;

	be = proxy_findserver(mbentry->server, &http_protocol, proxy_userid,
			      &backend_cached, NULL, NULL, httpd_in);
	mboxlist_entry_free(&mbentry);
	if (!be) return HTTP_UNAVAILABLE;

	return http_pipe_req_resp(be, txn);
    }

    mboxlist_entry_free(&mbentry);

    /* Local Mailbox */

    /* Open mailbox for reading */
    r = mailbox_open_irl(txn->req_tgt.mboxname, &mailbox);
    if (r) {
	syslog(LOG_ERR, "http_mailbox_open(%s) failed: %s",
	       txn->req_tgt.mboxname, error_message(r));
	txn->error.desc = error_message(r);
	ret = HTTP_SERVER_ERROR;
	goto done;
    }

    /* Open the DAV DB corresponding to the mailbox */
    davdb = lparams->davdb.open_db(mailbox);

    /* Find message UID for the resource, if exists */
    lparams->davdb.lookup_resource(davdb, txn->req_tgt.mboxname,
				   txn->req_tgt.resource, 1, (void **) &ddata, 0);
    if (!ddata->rowid) {
	ret = HTTP_NOT_FOUND;
	goto done;
    }

    /* Check if resource is locked */
    if (ddata->lock_expire <= time(NULL)) {
	/* DAV:lock-token-matches-request-uri */
	txn->error.precond = DAV_BAD_LOCK_TOKEN;
	ret = HTTP_CONFLICT;
	goto done;
    }

    /* Check if current user owns the lock */
    if (strcmp(ddata->lock_ownerid, httpd_userid)) {
	/* Check ACL for current user */
	if (!(rights & DACL_ADMIN)) {
	    /* DAV:need-privileges */
	    txn->error.precond = DAV_NEED_PRIVS;
	    txn->error.resource = txn->req_tgt.path;
	    txn->error.rights = DACL_ADMIN;
	    ret = HTTP_NO_PRIVS;
	    goto done;
	}
    }

    /* Check if lock token matches */
    len = strlen(ddata->lock_token);
    if (token[0] != '<' || strlen(token) != len+2 || token[len+1] != '>' ||
	strncmp(token+1, ddata->lock_token, len)) {
	/* DAV:lock-token-matches-request-uri */
	txn->error.precond = DAV_BAD_LOCK_TOKEN;
	ret = HTTP_CONFLICT;
	goto done;
    }

    if (ddata->imap_uid) {
	/* Mapped URL - Fetch index record for the resource */
	r = mailbox_find_index_record(mailbox, ddata->imap_uid, &record, NULL);
	if (r) {
	    txn->error.desc = error_message(r);
	    ret = HTTP_SERVER_ERROR;
	    goto done;
	}

	etag = message_guid_encode(&record.guid);
	lastmod = record.internaldate;
    }
    else {
	/* Unmapped URL (empty resource) */
	etag = NULL_ETAG;
	lastmod = ddata->creationdate;
    }

    /* Check any preconditions */
    precond = lparams->check_precond(txn, ddata, etag, lastmod);

    if (precond != HTTP_OK) {
	/* We failed a precondition - don't perform the request */
	ret = precond;
	goto done;
    }

    if (ddata->imap_uid) {
	/* Mapped URL - Remove the lock */
	ddata->lock_token = NULL;
	ddata->lock_owner = NULL;
	ddata->lock_ownerid = NULL;
	ddata->lock_expire = 0;

	lparams->davdb.write_resourceLOCKONLY(davdb, ddata, 1);
    }
    else {
	/* Unmapped URL - Treat as lock-null and delete mapping entry */
	lparams->davdb.delete_resourceLOCKONLY(davdb, ddata->rowid, 1);
    }

  done:
    if (davdb) lparams->davdb.close_db(davdb);
    mailbox_close(&mailbox);

    return ret;
}


static char *strnchr(const char *s, int c, size_t n)
{
    if (!s) return NULL;

    for (; n; n--, s++) if (*s == c) return ((char *) s);

    return NULL;
}

static const char *spool_getheader_last(hdrcache_t cache, const char *phead)
{
    const char **hdr = spool_getheader(cache, phead);

    if (!hdr) return NULL;
    while (*(hdr+1)) hdr++;
    return *hdr;
}


int dav_store_resource(struct transaction_t *txn,
		       const char *data, size_t datalen,
		       struct mailbox *mailbox, struct index_record *oldrecord,
		       strarray_t *imapflags)
{
    int ret = HTTP_CREATED, r;
    hdrcache_t hdrcache = txn->req_hdrs;
    struct stagemsg *stage;
    FILE *f = NULL;
    const char *hdr, *cte;
    quota_t qdiffs[QUOTA_NUMRESOURCES] = QUOTA_DIFFS_DONTCARE_INITIALIZER;
    time_t now = time(NULL);
    struct appendstate as;

    /* Prepare to stage the message */
    if (!(f = append_newstage(mailbox->name, now, 0, &stage))) {
	syslog(LOG_ERR, "append_newstage(%s) failed", mailbox->name);
	txn->error.desc = "append_newstage() failed\r\n";
	return HTTP_SERVER_ERROR;
    }

    /* Create RFC 5322 header for resource */
    if ((hdr = spool_getheader_last(hdrcache, "User-Agent"))) {
	fprintf(f, "User-Agent: %s\r\n", hdr);
    }

    if ((hdr = spool_getheader_last(hdrcache, "From"))) {
	fprintf(f, "From: %s\r\n", hdr);
    }
    else {
	char *mimehdr;

	assert(!buf_len(&txn->buf));
	if (strchr(proxy_userid, '@')) {
	    /* XXX  This needs to be done via an LDAP/DB lookup */
	    buf_printf(&txn->buf, "<%s>", proxy_userid);
	}
	else {
	    buf_printf(&txn->buf, "<%s@%s>", proxy_userid, config_servername);
	}

	mimehdr = charset_encode_mimeheader(buf_cstring(&txn->buf),
					    buf_len(&txn->buf));
	fprintf(f, "From: %s\r\n", mimehdr);
	free(mimehdr);
	buf_reset(&txn->buf);
    }

    if ((hdr = spool_getheader_last(hdrcache, "Subject"))) {
	fprintf(f, "Subject: %s\r\n", hdr);
    }

    if ((hdr = spool_getheader_last(hdrcache, "Date"))) {
	fprintf(f, "Date: %s\r\n", hdr);
    }
    else {
	char datestr[80];
	time_to_rfc822(now, datestr, sizeof(datestr));
	fprintf(f, "Date: %s\r\n", datestr);
    }

    if ((hdr = spool_getheader_last(hdrcache, "Message-ID"))) {
	fprintf(f, "Message-ID: %s\r\n", hdr);
    }

    if ((hdr = spool_getheader_last(hdrcache, "Content-Type"))) {
	fprintf(f, "Content-Type: %s\r\n", hdr);
    }
    else fputs("Content-Type: application/octet-stream\r\n", f);

    if (!datalen) {
	datalen = strlen(data);
	cte = "8bit";
    }
    else {
	cte = strnchr(data, '\0', datalen) ? "binary" : "8bit";
    }
    fprintf(f, "Content-Transfer-Encoding: %s\r\n", cte);

    if ((hdr = spool_getheader_last(hdrcache, "Content-Disposition"))) {
	fprintf(f, "Content-Disposition: %s\r\n", hdr);
    }

    if ((hdr = spool_getheader_last(hdrcache, "Content-Description"))) {
	fprintf(f, "Content-Description: %s\r\n", hdr);
    }

    fprintf(f, "Content-Length: %u\r\n", (unsigned) datalen);

    fputs("MIME-Version: 1.0\r\n\r\n", f);

    /* Write the data to the file */
    fwrite(data, datalen, 1, f);
    qdiffs[QUOTA_STORAGE] = ftell(f);

    fclose(f);

    qdiffs[QUOTA_MESSAGE] = 1;

    /* Prepare to append the message to the mailbox */
    if ((r = append_setup_mbox(&as, mailbox, httpd_userid, httpd_authstate,
			  0, qdiffs, 0, 0, EVENT_MESSAGE_NEW|EVENT_CALENDAR))) {
	syslog(LOG_ERR, "append_setup(%s) failed: %s",
	       mailbox->name, error_message(r));
	ret = HTTP_SERVER_ERROR;
	txn->error.desc = "append_setup() failed\r\n";
    }
    else {
	struct body *body = NULL;

	/* Append the message to the mailbox */
	if ((r = append_fromstage(&as, &body, stage, now, imapflags, 0, 0))) {
	    syslog(LOG_ERR, "append_fromstage(%s) failed: %s",
		   mailbox->name, error_message(r));
	    ret = HTTP_SERVER_ERROR;
	    txn->error.desc = "append_fromstage() failed\r\n";
	}
	if (body) {
	    message_free_body(body);
	    free(body);
	}

	if (r) append_abort(&as);
	else {
	    /* Commit the append to the mailbox */
	    if ((r = append_commit(&as))) {
		syslog(LOG_ERR, "append_commit(%s) failed: %s",
		       mailbox->name, error_message(r));
		ret = HTTP_SERVER_ERROR;
		txn->error.desc = "append_commit() failed\r\n";
	    }
	    else {
		struct index_record newrecord;

		/* Read index record for new message (always the last one) */
		mailbox_read_index_record(mailbox, mailbox->i.num_records,
					  &newrecord);

		if (oldrecord) {
		    /* Now that we have the replacement message in place
		       expunge the old one. */
		    int userflag;

		    ret = HTTP_NO_CONTENT;

		    /* Perform the actual expunge */
		    r = mailbox_user_flag(mailbox, DFLAG_UNBIND,  &userflag, 1);
		    if (!r) {
			oldrecord->user_flags[userflag/32] |= 1 << (userflag & 31);
			oldrecord->system_flags |= FLAG_EXPUNGED | FLAG_UNLINKED;
			r = mailbox_rewrite_index_record(mailbox, oldrecord);
		    }
		    if (r) {
			syslog(LOG_ERR, "expunging record (%s) failed: %s",
			       mailbox->name, error_message(r));
			txn->error.desc = error_message(r);
			ret = HTTP_SERVER_ERROR;
		    }
		}

		if (!r) {
		    struct resp_body_t *resp_body = &txn->resp_body;

		    /* Tell client about the new resource */
		    resp_body->lastmod = newrecord.internaldate;
		    resp_body->etag = message_guid_encode(&newrecord.guid);
		}
	    }
	}
    }

    append_removestage(stage);

    return ret;
}<|MERGE_RESOLUTION|>--- conflicted
+++ resolved
@@ -2873,13 +2873,8 @@
 		    memset(&tgt, 0, sizeof(struct request_target_t));
 		    tgt.namespace = URL_NS_PRINCIPAL;
 		    /* XXX: there is no doubt that this leaks memory */
-<<<<<<< HEAD
 		    r = principal_parse_path(uri->path, &tgt, &errstr);
-		    if (!r && tgt.user) userid = tgt.user;
-=======
-		    r = prin_parse_path(uri->path, &tgt, &errstr);
 		    if (!r && tgt.userid) userid = tgt.userid;
->>>>>>> 81c940b7
 		}
 		if (uri) xmlFreeURI(uri);
 		xmlFree(href);
@@ -3006,42 +3001,6 @@
 	    /* gotta have something to do! */
 	    if (rights) {
 		cyrus_acl_masktostr(rights, rightstr);
-<<<<<<< HEAD
-		if (overwrite) {
-		    buf_printf(&acl, "%s%s\t%s\t",
-			       deny ? "-" : "", userid, rightstr);
-		}
-		else {
-		    buf_reset(&acl);
-		    buf_printf(&acl, "%s%s", deny ? "-" : "+", rightstr);
-
-		    r = mboxlist_setacl(&httpd_namespace, txn->req_tgt.mboxname,
-					userid, buf_cstring(&acl),
-					httpd_userisadmin || httpd_userisproxyadmin,
-					httpd_userid, httpd_authstate);
-		    if (r) {
-			syslog(LOG_ERR, "mboxlist_setacl(%s) failed: %s",
-			       txn->req_tgt.mboxname, error_message(r));
-			txn->error.desc = error_message(r);
-			ret = HTTP_SERVER_ERROR;
-			goto done;
-		    }
-		}
-	    }
-	}
-    }
-
-    if (overwrite) {
-	r = mboxlist_sync_setacls(txn->req_tgt.mboxname, buf_cstring(&acl));
-	if (r) {
-	    syslog(LOG_ERR, "mboxlist_sync_setacls(%s) failed: %s",
-		   txn->req_tgt.mboxname, error_message(r));
-	    txn->error.desc = error_message(r);
-	    ret = HTTP_SERVER_ERROR;
-	    goto done;
-	}
-	mailbox_set_acl(mailbox, buf_cstring(&acl), 0);
-=======
 		buf_printf(&acl, "%s\t%s\t", userid, rightstr);
 	    }
 	}
@@ -3054,7 +3013,6 @@
 	txn->error.desc = error_message(r);
 	ret = HTTP_SERVER_ERROR;
 	goto done;
->>>>>>> 81c940b7
     }
 
     response_header(HTTP_OK, txn);
@@ -3062,11 +3020,7 @@
   done:
     buf_free(&acl);
     if (indoc) xmlFreeDoc(indoc);
-<<<<<<< HEAD
-    mailbox_close(&mailbox);
-=======
     mboxlist_entry_free(&mbentry);
->>>>>>> 81c940b7
 
     return ret;
 }
@@ -3231,11 +3185,10 @@
 	/* Open source mailbox for writiing */
 	r = mailbox_open_iwl(txn->req_tgt.mboxname, &src_mbox);
     }
-<<<<<<< HEAD
     else {
 	/* Open source mailbox for reading */
 	r = mailbox_open_irl(txn->req_tgt.mboxname, &src_mbox);
-=======
+    }
 
     /* Open the DAV DB corresponding to the dest mailbox */
     dest_davdb = cparams->davdb.open_db(dest_mbox);
@@ -3258,7 +3211,6 @@
 	    goto done;
 	}
 	overwrite = OVERWRITE_NO;
->>>>>>> 81c940b7
     }
     if (r) {
 	syslog(LOG_ERR, "mailbox_open_%s(%s) failed: %s",
@@ -3370,15 +3322,6 @@
     if ((txn->meth == METH_MOVE) &&
 	(ret == HTTP_CREATED || ret == HTTP_NO_CONTENT)) {
 
-<<<<<<< HEAD
-	/* Expunge the source message */
-	src_rec.system_flags |= FLAG_EXPUNGED;
-	if ((r = mailbox_rewrite_index_record(src_mbox, &src_rec))) {
-	    syslog(LOG_ERR, "expunging src record (%s) failed: %s",
-		   txn->req_tgt.mboxname, error_message(r));
-	    txn->error.desc = error_message(r);
-	    ret = HTTP_SERVER_ERROR;
-=======
 	/* Find message UID for the source resource */
 	cparams->davdb.lookup_resource(src_davdb, txn->req_tgt.mboxname,
 				       txn->req_tgt.resource, 0, (void **) &ddata, 0);
@@ -3397,7 +3340,6 @@
 		ret = HTTP_SERVER_ERROR;
 		goto done;
 	    }
->>>>>>> 81c940b7
 	}
     }
 
@@ -3651,13 +3593,9 @@
     struct mime_type_t *mime = NULL;
     int ret = 0, r, precond, rights;
     const char *data = NULL;
-<<<<<<< HEAD
     unsigned long datalen = 0, offset = 0;
     struct buf msg_buf = BUF_INITIALIZER;
-=======
-    unsigned long datalen, offset;
-    struct buf msg_buf = BUF_INITIALIZER, synctoken = BUF_INITIALIZER;
->>>>>>> 81c940b7
+    struct buf synctoken = BUF_INITIALIZER;
     struct resp_body_t *resp_body = &txn->resp_body;
     struct mailbox *mailbox = NULL;
     mbentry_t *mbentry = NULL;
